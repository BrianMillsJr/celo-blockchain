package genesis

import (
	"fmt"
	"math/big"

	"github.com/ethereum/go-ethereum/common"
	"github.com/ethereum/go-ethereum/core"
	"github.com/ethereum/go-ethereum/core/rawdb"
	"github.com/ethereum/go-ethereum/core/state"
	"github.com/ethereum/go-ethereum/core/vm"
	"github.com/ethereum/go-ethereum/core/vm/runtime"
	"github.com/ethereum/go-ethereum/log"
	"github.com/ethereum/go-ethereum/mycelo/config"
	"github.com/ethereum/go-ethereum/mycelo/contract"
)

var (
	proxyOwnerStorageLocation = common.HexToHash("0xb53127684a568b3173ae13b9f8a6016e243e63b6e8ee1178d6a717850b5d6103")
	proxyByteCode             = common.Hex2Bytes("60806040526004361061004a5760003560e01c806303386ba3146101e757806342404e0714610280578063bb913f41146102d7578063d29d44ee14610328578063f7e6af8014610379575b6000600160405180807f656970313936372e70726f78792e696d706c656d656e746174696f6e00000000815250601c019050604051809103902060001c0360001b9050600081549050600073ffffffffffffffffffffffffffffffffffffffff168173ffffffffffffffffffffffffffffffffffffffff161415610136576040517f08c379a00000000000000000000000000000000000000000000000000000000081526004018080602001828103825260158152602001807f4e6f20496d706c656d656e746174696f6e20736574000000000000000000000081525060200191505060405180910390fd5b61013f816103d0565b6101b1576040517f08c379a00000000000000000000000000000000000000000000000000000000081526004018080602001828103825260188152602001807f496e76616c696420636f6e74726163742061646472657373000000000000000081525060200191505060405180910390fd5b60405136810160405236600082376000803683855af43d604051818101604052816000823e82600081146101e3578282f35b8282fd5b61027e600480360360408110156101fd57600080fd5b81019080803573ffffffffffffffffffffffffffffffffffffffff1690602001909291908035906020019064010000000081111561023a57600080fd5b82018360208201111561024c57600080fd5b8035906020019184600183028401116401000000008311171561026e57600080fd5b909192939192939050505061041b565b005b34801561028c57600080fd5b506102956105c1565b604051808273ffffffffffffffffffffffffffffffffffffffff1673ffffffffffffffffffffffffffffffffffffffff16815260200191505060405180910390f35b3480156102e357600080fd5b50610326600480360360208110156102fa57600080fd5b81019080803573ffffffffffffffffffffffffffffffffffffffff16906020019092919050505061060d565b005b34801561033457600080fd5b506103776004803603602081101561034b57600080fd5b81019080803573ffffffffffffffffffffffffffffffffffffffff1690602001909291905050506107bd565b005b34801561038557600080fd5b5061038e610871565b604051808273ffffffffffffffffffffffffffffffffffffffff1673ffffffffffffffffffffffffffffffffffffffff16815260200191505060405180910390f35b60008060007fc5d2460186f7233c927e7db2dcc703c0e500b653ca82273b7bfad8045d85a47060001b9050833f915080821415801561041257506000801b8214155b92505050919050565b610423610871565b73ffffffffffffffffffffffffffffffffffffffff163373ffffffffffffffffffffffffffffffffffffffff16146104c3576040517f08c379a00000000000000000000000000000000000000000000000000000000081526004018080602001828103825260148152602001807f73656e64657220776173206e6f74206f776e657200000000000000000000000081525060200191505060405180910390fd5b6104cc8361060d565b600060608473ffffffffffffffffffffffffffffffffffffffff168484604051808383808284378083019250505092505050600060405180830381855af49150503d8060008114610539576040519150601f19603f3d011682016040523d82523d6000602084013e61053e565b606091505b508092508193505050816105ba576040517f08c379a000000000000000000000000000000000000000000000000000000000815260040180806020018281038252601e8152602001807f696e697469616c697a6174696f6e2063616c6c6261636b206661696c6564000081525060200191505060405180910390fd5b5050505050565b600080600160405180807f656970313936372e70726f78792e696d706c656d656e746174696f6e00000000815250601c019050604051809103902060001c0360001b9050805491505090565b610615610871565b73ffffffffffffffffffffffffffffffffffffffff163373ffffffffffffffffffffffffffffffffffffffff16146106b5576040517f08c379a00000000000000000000000000000000000000000000000000000000081526004018080602001828103825260148152602001807f73656e64657220776173206e6f74206f776e657200000000000000000000000081525060200191505060405180910390fd5b6000600160405180807f656970313936372e70726f78792e696d706c656d656e746174696f6e00000000815250601c019050604051809103902060001c0360001b9050610701826103d0565b610773576040517f08c379a00000000000000000000000000000000000000000000000000000000081526004018080602001828103825260188152602001807f496e76616c696420636f6e74726163742061646472657373000000000000000081525060200191505060405180910390fd5b8181558173ffffffffffffffffffffffffffffffffffffffff167fab64f92ab780ecbf4f3866f57cee465ff36c89450dcce20237ca7a8d81fb7d1360405160405180910390a25050565b6107c5610871565b73ffffffffffffffffffffffffffffffffffffffff163373ffffffffffffffffffffffffffffffffffffffff1614610865576040517f08c379a00000000000000000000000000000000000000000000000000000000081526004018080602001828103825260148152602001807f73656e64657220776173206e6f74206f776e657200000000000000000000000081525060200191505060405180910390fd5b61086e816108bd565b50565b600080600160405180807f656970313936372e70726f78792e61646d696e000000000000000000000000008152506013019050604051809103902060001c0360001b9050805491505090565b600073ffffffffffffffffffffffffffffffffffffffff168173ffffffffffffffffffffffffffffffffffffffff161415610960576040517f08c379a00000000000000000000000000000000000000000000000000000000081526004018080602001828103825260118152602001807f6f776e65722063616e6e6f74206265203000000000000000000000000000000081525060200191505060405180910390fd5b6000600160405180807f656970313936372e70726f78792e61646d696e000000000000000000000000008152506013019050604051809103902060001c0360001b90508181558173ffffffffffffffffffffffffffffffffffffffff167f50146d0e3c60aa1d17a70635b05494f864e86144a2201275021014fbf08bafe260405160405180910390a2505056fea165627a7a72305820f4f741dbef8c566cb1690ae708b8ef1113bdb503225629cc1f9e86bd47efd1a40029")
	initialGoldBalance, _     = new(big.Int).SetString("1000000000000000000000000000", 10)
	initialcUSDBalance, _     = new(big.Int).SetString("5000000000000000000000000", 10)
)

// deployContext context for deployment
type deployContext struct {
	statedb       *state.StateDB
	cfg           *config.Config
	admin         common.Address
	runtimeConfig *runtime.Config
	contracts     *contract.CoreContracts
	parameters    *config.Paremeters
	logger        log.Logger
}

func generateGenesisState(buildPath string, cfg *config.Config, smartContractCfg *config.Paremeters) (core.GenesisAlloc, error) {
	deployment := newDeployment(buildPath, cfg, smartContractCfg)
	return deployment.deploy()
}

// NewDeployment generates a new deployment
func newDeployment(buildPath string, cfg *config.Config, smartContractCfg *config.Paremeters) *deployContext {

	statedb, _ := state.New(common.Hash{}, state.NewDatabase(rawdb.NewMemoryDatabase()), nil)

	runtimeConfig := &runtime.Config{
		ChainConfig: cfg.ChainConfig,
		Origin:      cfg.GenesisAccounts.Admin.Address,
		State:       statedb,
		GasLimit:    10000000000000000000,
		GasPrice:    big.NewInt(0),
		Value:       big.NewInt(0),
		Time:        new(big.Int).SetUint64(cfg.GenesisTimestamp),
		Coinbase:    cfg.GenesisAccounts.Admin.Address,
		BlockNumber: new(big.Int).SetUint64(0),
		EVMConfig: vm.Config{
			Tracer: nil,
			Debug:  false,
		},
	}

	return &deployContext{
		cfg:           cfg,
		admin:         cfg.GenesisAccounts.Admin.Address,
		statedb:       statedb,
		runtimeConfig: runtimeConfig,
		contracts:     contract.NewCoreContracts(buildPath),
		parameters:    smartContractCfg,
		logger:        log.New("obj", "deployment"),
	}
}

// Deploy runs the deployment
func (ctx *deployContext) deploy() (core.GenesisAlloc, error) {
	ctx.fundAdminAccount()
	ctx.fundDeveloperAccounts()

	deploySteps := [](func() error){
		ctx.deployLibraries,
		// 01 Registry
		ctx.deployRegistry,
		// 02 Freezer
		ctx.deployFreezer,

		// 03 TransferWhitelist
		ctx.deployTransferWhitelist,

		// 03.bis FeeCurrencyWhitelist
		ctx.deployFeeCurrencyWhitelist,

		// 04 GoldToken
		ctx.deployGoldToken,

		// 05 SortedOracles
		ctx.deploySortedOracles,

		// 06 GasPriceMinimum
		ctx.deployGasPriceMinimum,

		// 07 Reserve
		ctx.deployReserve,

		// 08 ReserveSpenderMultisig (requires reserve to work)
		ctx.deployReserveSpenderMultisig,

		// 09 StableToken
		ctx.deployStableToken,

		// 10 Exchange
		ctx.deployExchange,

		// 11 Accounts
		ctx.deployAccounts,

		// 12 LockedGold
		ctx.deployLockedGold,

		// 13 Validators
		ctx.deployValidators,

		// 14 Election
		ctx.deployElection,

		// 15 EpochRewards
		ctx.deployEpochRewards,

		// 16 Random
		ctx.deployRandom,

		// // 17 Attestations
		// ctx.deployAttestations,

		// 18 Escrow
		ctx.deployEscrow,

		// 19 BlockchainParameters
		ctx.deployBlockchainParameters,

		// 20 GovernanceSlasher
		ctx.deployGovernanceSlasher,

		// 21 DoubleSigningSlasher
		ctx.deployDoubleSigningSlasher,

		// 22 DowntimeSlasher
		ctx.deployDowntimeSlasher,

		// 23 GovernanceApproverMultiSig
		ctx.deployGovernanceApproverMultiSig,

		// // 24 Governance
		// ctx.deployGovernance,
	}

	logger := ctx.logger.New()

	// Fund specified accounts
	for _, balance := range ctx.parameters.GoldToken.InitialBalances {
		ctx.statedb.SetBalance(balance.Account, new(big.Int).Set(balance.Amount))
	}

	for i, step := range deploySteps {
		logger.Info("Running deploy step", "number", i)
		if err := step(); err != nil {
			return nil, err
		}
	}

	// Flush Changes
	_, err := ctx.statedb.Commit(true)
	if err != nil {
		return nil, err
	}
	ctx.statedb.IntermediateRoot(true)

	if err = ctx.verifyState(); err != nil {
		return nil, err
	}

	dump := (map[common.Address]state.DumpAccount)(ctx.statedb.RawDump(false, false, true).Accounts)
	genesisAlloc := make(map[common.Address]core.GenesisAccount)
	for acc, dumpAcc := range dump {
		var account core.GenesisAccount

		if dumpAcc.Balance != "" {
			account.Balance, _ = new(big.Int).SetString(dumpAcc.Balance, 10)
		}

		if dumpAcc.Code != "" {
			account.Code = common.Hex2Bytes(dumpAcc.Code)
		}

		if len(dumpAcc.Storage) > 0 {
			account.Storage = make(map[common.Hash]common.Hash)
			for k, v := range dumpAcc.Storage {
				account.Storage[k] = common.HexToHash(v)
			}
		}

		genesisAlloc[acc] = account

	}

	return genesisAlloc, nil
}

// Initialize Admin
func (ctx *deployContext) fundAdminAccount() {
	ctx.statedb.SetBalance(ctx.admin, new(big.Int).Set(initialGoldBalance))
}

func (ctx *deployContext) fundDeveloperAccounts() {
	for _, acc := range ctx.cfg.GenesisAccounts.Developers {
		ctx.statedb.SetBalance(acc.Address, new(big.Int).Set(initialGoldBalance))
	}
}

func (ctx *deployContext) deployLibraries() error {
	libraryByteCodes, err := ctx.contracts.LibraryDeployedBytecodes()
	if err != nil {
		return err
	}

	for addr, bytes := range libraryByteCodes {
		ctx.statedb.SetCode(addr, bytes)
	}
	return nil
}

// deployProxiedContract will deploy proxied contract
// It will deploy the proxy contract, the impl contract, and initialize both
func (ctx *deployContext) deployProxiedContract(name string, initialize func(contract *contract.EVMBackend) error) error {
	proxyAddress := ctx.contracts.ProxyAddressFor(name)
	implAddress := ctx.contracts.ImplAddressFor(name)
	bytecode := ctx.contracts.MustDeployedBytecodeFor(name)

	logger := ctx.logger.New("contract", name)
	logger.Info("Start Deploy of Proxied Contract", "proxyAddress", proxyAddress.Hex(), "implAddress", implAddress.Hex())

	logger.Info("Deploy Proxy")
	ctx.statedb.SetCode(proxyAddress, proxyByteCode)
	ctx.statedb.SetState(proxyAddress, proxyOwnerStorageLocation, ctx.admin.Hash())

	logger.Info("Deploy Implementation")
	ctx.statedb.SetCode(implAddress, bytecode)

	logger.Info("Set proxy implementation")
	proxyContract := ctx.proxyContract(name)

	if err := proxyContract.SimpleCall("_setImplementation", implAddress); err != nil {
		return err
	}

	logger.Info("Initialize Contract")
	if err := initialize(ctx.contract(name)); err != nil {
		return err
	}

	return nil
}

// deployCoreContract will deploy a contract + proxy, and add it to the registry
func (ctx *deployContext) deployCoreContract(name string, initialize func(contract *contract.EVMBackend) error) error {
	if err := ctx.deployProxiedContract(name, initialize); err != nil {
		return err
	}

	proxyAddress := ctx.contracts.ProxyAddressFor(name)
	ctx.logger.Info("Add entry to registry", "name", name, "address", proxyAddress)
	if err := ctx.contract("Registry").SimpleCall("setAddressFor", name, proxyAddress); err != nil {
		return err
	}

	return nil
}

func (ctx *deployContext) deployTransferWhitelist() error {
	name := "TransferWhitelist"
	logger := ctx.logger.New("contract", name)

	contract, err := contract.DeployCoreContract(
		ctx.runtimeConfig,
		"TransferWhitelist",
		ctx.contracts.MustBytecodeFor("TransferWhitelist"),
		ctx.contracts.ProxyAddressFor("Registry"),
	)
	if err != nil {
		return err
	}
	logger.Info("Contract deployed", "address", contract.Address)

	logger.Debug("setDirectlyWhitelistedAddresses")
	err = contract.SimpleCall("setDirectlyWhitelistedAddresses", ctx.parameters.TransferWhitelist.Addresses)
	if err != nil {
		return err
	}

	logger.Debug("setWhitelistedContractIdentifiers")
	err = contract.SimpleCall("setWhitelistedContractIdentifiers", ctx.parameters.TransferWhitelist.RegistryIDs)
	if err != nil {
		return err
	}

	logger.Info("Add to Registry")
	if err := ctx.contract("Registry").SimpleCall("setAddressFor", name, contract.Address); err != nil {
		return err
	}

	return nil
}

func (ctx *deployContext) deployMultiSig(name string, params config.MultiSigParameters) (common.Address, error) {
	err := ctx.deployProxiedContract(name, func(contract *contract.EVMBackend) error {
		return contract.SimpleCall("initialize",
			params.Signatories,
			new(big.Int).SetUint64(params.NumRequiredConfirmations),
			new(big.Int).SetUint64(params.NumInternalRequiredConfirmations),
		)
	})
	if err != nil {
		return common.ZeroAddress, err
	}
	return ctx.contracts.ProxyAddressFor(name), nil
}

func (ctx *deployContext) deployReserveSpenderMultisig() error {
	multiSigAddr, err := ctx.deployMultiSig("ReserveSpenderMultiSig", ctx.parameters.ReserveSpenderMultiSig)
	if err != nil {
		return err
	}

	if err := ctx.contract("Reserve").SimpleCall("addSpender", multiSigAddr); err != nil {
		return err
	}
	return nil
}

func (ctx *deployContext) deployGovernanceApproverMultiSig() error {
	_, err := ctx.deployMultiSig("GovernanceApproverMultiSig", ctx.parameters.GovernanceApproverMultiSig)
	return err
}

func (ctx *deployContext) deployRegistry() error {
	return ctx.deployCoreContract("Registry", func(contract *contract.EVMBackend) error {
		return contract.SimpleCall("initialize")
	})
}

func (ctx *deployContext) deployBlockchainParameters() error {
	return ctx.deployCoreContract("BlockchainParameters", func(contract *contract.EVMBackend) error {
		return contract.SimpleCall("initialize",
			big.NewInt(ctx.parameters.Blockchain.Version.Major),
			big.NewInt(ctx.parameters.Blockchain.Version.Minor),
			big.NewInt(ctx.parameters.Blockchain.Version.Patch),
			ctx.parameters.Blockchain.GasForNonGoldCurrencies,
			ctx.parameters.Blockchain.BlockGasLimit,
			big.NewInt(ctx.parameters.Blockchain.UptimeLookbackWindow),
		)
	})
}

func (ctx *deployContext) deployFreezer() error {
	return ctx.deployCoreContract("Freezer", func(contract *contract.EVMBackend) error {
		return contract.SimpleCall("initialize")
	})
}

func (ctx *deployContext) deployGovernanceSlasher() error {
	err := ctx.deployCoreContract("GovernanceSlasher", func(contract *contract.EVMBackend) error {
		return contract.SimpleCall("initialize",
			ctx.contracts.ProxyAddressFor("Registry"),
		)
	})
	if err != nil {
		return err
	}

	return ctx.addSlasher("GovernanceSlasher")
}

func (ctx *deployContext) addSlasher(slasherName string) error {
	ctx.logger.Info("Adding new slasher", "slasher", slasherName)
	return ctx.contract("LockedGold").SimpleCall("addSlasher", slasherName)
}

func (ctx *deployContext) deployDoubleSigningSlasher() error {
	err := ctx.deployCoreContract("DoubleSigningSlasher", func(contract *contract.EVMBackend) error {
		return contract.SimpleCall("initialize",
			ctx.contracts.ProxyAddressFor("Registry"),
			ctx.parameters.DoubleSigningSlasher.Penalty,
			ctx.parameters.DoubleSigningSlasher.Reward,
		)
	})
	if err != nil {
		return err
	}

	return ctx.addSlasher("DoubleSigningSlasher")
}

func (ctx *deployContext) deployDowntimeSlasher() error {
	err := ctx.deployCoreContract("DowntimeSlasher", func(contract *contract.EVMBackend) error {
		return contract.SimpleCall("initialize",
			ctx.contracts.ProxyAddressFor("Registry"),
			ctx.parameters.DowntimeSlasher.Penalty,
			ctx.parameters.DowntimeSlasher.Reward,
			new(big.Int).SetUint64(ctx.parameters.DowntimeSlasher.SlashableDowntime),
		)
	})
	if err != nil {
		return err
	}

	return ctx.addSlasher("DowntimeSlasher")
}

func (ctx *deployContext) deployEscrow() error {
	return ctx.deployCoreContract("Escrow", func(contract *contract.EVMBackend) error {
		return contract.SimpleCall("initialize", ctx.contracts.ProxyAddressFor("Registry"))
	})
}

func (ctx *deployContext) deployFeeCurrencyWhitelist() error {
	return ctx.deployCoreContract("FeeCurrencyWhitelist", func(contract *contract.EVMBackend) error {
		return contract.SimpleCall("initialize")
	})
}

func (ctx *deployContext) deployGoldToken() error {
	err := ctx.deployCoreContract("GoldToken", func(contract *contract.EVMBackend) error {
		return contract.SimpleCall("initialize", ctx.contracts.ProxyAddressFor("Registry"))
	})
	if err != nil {
		return err
	}

	if ctx.parameters.GoldToken.Frozen {
		ctx.logger.Info("Freezing GoldToken")
		err = ctx.contract("Freezer").SimpleCall("freeze", ctx.contracts.ProxyAddressFor("GoldToken"))
		if err != nil {
			return err
		}
	} else {
		ctx.logger.Info("UnFreezing GoldToken")
		err = ctx.contract("Freezer").SimpleCall("unfreeze", ctx.contracts.ProxyAddressFor("GoldToken"))
		if err != nil {
			return err
		}
	}
	return nil
}

func (ctx *deployContext) deployExchange() error {
	err := ctx.deployCoreContract("Exchange", func(contract *contract.EVMBackend) error {
		return contract.SimpleCall("initialize",
			ctx.contracts.ProxyAddressFor("Registry"),
			ctx.contracts.ProxyAddressFor("StableToken"),
			ctx.parameters.Exchange.Spread.BigInt(),
			ctx.parameters.Exchange.ReserveFraction.BigInt(),
			new(big.Int).SetUint64(ctx.parameters.Exchange.UpdateFrequency),
			new(big.Int).SetUint64(ctx.parameters.Exchange.MinimumReports),
		)
	})
	if err != nil {
		return err
	}

	if ctx.parameters.Exchange.Frozen {
		ctx.logger.Info("Freezing Exchange")
		err = ctx.contract("Freezer").SimpleCall("freeze", ctx.contracts.ProxyAddressFor("Exchange"))
		if err != nil {
			return err
		}
	}
	return nil
}

func (ctx *deployContext) deployEpochRewards() error {
	err := ctx.deployCoreContract("EpochRewards", func(contract *contract.EVMBackend) error {
		return contract.SimpleCall("initialize",
			ctx.contracts.ProxyAddressFor("Registry"),
			ctx.parameters.EpochRewards.TargetVotingYieldInitial.BigInt(),
			ctx.parameters.EpochRewards.TargetVotingYieldMax.BigInt(),
			ctx.parameters.EpochRewards.TargetVotingYieldAdjustmentFactor.BigInt(),
			ctx.parameters.EpochRewards.RewardsMultiplierMax.BigInt(),
			ctx.parameters.EpochRewards.RewardsMultiplierAdjustmentFactorsUnderspend.BigInt(),
			ctx.parameters.EpochRewards.RewardsMultiplierAdjustmentFactorsOverspend.BigInt(),
			ctx.parameters.EpochRewards.TargetVotingGoldFraction.BigInt(),
			ctx.parameters.EpochRewards.MaxValidatorEpochPayment,
			ctx.parameters.EpochRewards.CommunityRewardFraction.BigInt(),
			ctx.parameters.EpochRewards.CarbonOffsettingPartner,
			ctx.parameters.EpochRewards.CarbonOffsettingFraction.BigInt(),
		)
	})
	if err != nil {
		return err
	}

	if ctx.parameters.EpochRewards.Frozen {
		ctx.logger.Info("Freezing EpochRewards")
		err = ctx.contract("Freezer").SimpleCall("freeze", ctx.contracts.ProxyAddressFor("EpochRewards"))
		if err != nil {
			return err
		}
	}
	return nil
}

func (ctx *deployContext) deployAccounts() error {
	return ctx.deployCoreContract("Accounts", func(contract *contract.EVMBackend) error {
		return contract.SimpleCall("initialize", ctx.contracts.ProxyAddressFor("Registry"))
	})
}

func (ctx *deployContext) deployRandom() error {
	return ctx.deployCoreContract("Random", func(contract *contract.EVMBackend) error {
		return contract.SimpleCall("initialize",
			ctx.parameters.Random.RandomnessBlockRetentionWindow,
		)
	})
}

func (ctx *deployContext) deployLockedGold() error {
	return ctx.deployCoreContract("LockedGold", func(contract *contract.EVMBackend) error {
		return contract.SimpleCall("initialize",
			ctx.contracts.ProxyAddressFor("Registry"),
			ctx.parameters.LockedGold.UnlockingPeriod,
		)
	})
}

func (ctx *deployContext) deployValidators() error {
	return ctx.deployCoreContract("Validators", func(contract *contract.EVMBackend) error {
		return contract.SimpleCall("initialize",
			ctx.contracts.ProxyAddressFor("Registry"),
			ctx.parameters.Validators.GroupLockedGoldRequirements.Value,
			ctx.parameters.Validators.GroupLockedGoldRequirements.Duration,
			ctx.parameters.Validators.ValidatorLockedGoldRequirements.Value,
			ctx.parameters.Validators.ValidatorLockedGoldRequirements.Duration,
			ctx.parameters.Validators.ValidatorScoreExponent,
			ctx.parameters.Validators.ValidatorScoreAdjustmentSpeed.BigInt(),
			ctx.parameters.Validators.MembershipHistoryLength,
			ctx.parameters.Validators.SlashingPenaltyResetPeriod,
			ctx.parameters.Validators.MaxGroupSize,
			ctx.parameters.Validators.CommissionUpdateDelay,
		)
	})
}

func (ctx *deployContext) deployElection() error {
	return ctx.deployCoreContract("Election", func(contract *contract.EVMBackend) error {
		return contract.SimpleCall("initialize",
			ctx.contracts.ProxyAddressFor("Registry"),
			ctx.parameters.Election.MinElectableValidators,
			ctx.parameters.Election.MaxElectableValidators,
			ctx.parameters.Election.MaxVotesPerAccount,
			ctx.parameters.Election.ElectabilityThreshold.BigInt(),
		)
	})
}

func (ctx *deployContext) deploySortedOracles() error {
	return ctx.deployCoreContract("SortedOracles", func(contract *contract.EVMBackend) error {
		return contract.SimpleCall("initialize",
			big.NewInt(ctx.parameters.SortedOracles.ReportExpirySeconds),
		)
	})
}

func (ctx *deployContext) deployGasPriceMinimum() error {
	return ctx.deployCoreContract("GasPriceMinimum", func(contract *contract.EVMBackend) error {
		return contract.SimpleCall("initialize",
			ctx.contracts.ProxyAddressFor("Registry"),
			ctx.parameters.GasPriceMinimum.MinimunFloor,
			ctx.parameters.GasPriceMinimum.TargetDensity.BigInt(),
			ctx.parameters.GasPriceMinimum.AdjustmentSpeed.BigInt(),
		)
	})
}

func (ctx *deployContext) deployReserve() error {
	err := ctx.deployCoreContract("Reserve", func(contract *contract.EVMBackend) error {
		return contract.SimpleCall("initialize",
			ctx.contracts.ProxyAddressFor("Registry"),
			ctx.parameters.Reserve.TobinTaxStalenessThreshold,
			ctx.parameters.Reserve.DailySpendingRatio,
			big.NewInt(0),
			big.NewInt(0),
			ctx.parameters.Reserve.AssetAllocations.SymbolsABI(),
			ctx.parameters.Reserve.AssetAllocations.Weights(),
			ctx.parameters.Reserve.TobinTax,
			ctx.parameters.Reserve.TobinTaxReserveRatio,
		)
	})
	if err != nil {
		return err
	}

	logger := ctx.logger.New("contract", "Reserve")
	contract := ctx.contract("Reserve")

	if ctx.parameters.Reserve.InitialBalance != nil && ctx.parameters.Reserve.InitialBalance.Cmp(big.NewInt(0)) > 0 {
		logger.Info("Setting Initial Balance")
		ctx.statedb.SetBalance(contract.Address, ctx.parameters.Reserve.InitialBalance)

		if ctx.parameters.Reserve.FrozenAssetsDays.Cmp(big.NewInt(0)) > 0 && ctx.parameters.Reserve.FrozenAssetsStartBalance.Cmp(big.NewInt(0)) > 0 {
			err := contract.SimpleCall("setFrozenGold",
				ctx.parameters.Reserve.FrozenAssetsStartBalance,
				ctx.parameters.Reserve.FrozenAssetsDays,
			)
			if err != nil {
				return err
			}
		}
	}

	for _, spender := range ctx.parameters.Reserve.Spenders {
		if err := contract.SimpleCall("addSpender", spender); err != nil {
			return err
		}
	}

	for _, otherAddress := range ctx.parameters.Reserve.OtherAddresses {
		if err := contract.SimpleCall("addOtherReserveAddress", otherAddress); err != nil {
			return err
		}
	}

	return nil
}

func (ctx *deployContext) deployStableToken() error {
	err := ctx.deployCoreContract("StableToken", func(contract *contract.EVMBackend) error {
		return contract.SimpleCall("initialize",
			ctx.parameters.StableToken.Name,
			ctx.parameters.StableToken.Symbol,
			ctx.parameters.StableToken.Decimals,
			ctx.contracts.ProxyAddressFor("Registry"),
			ctx.parameters.StableToken.Rate.BigInt(),
			ctx.parameters.StableToken.InflationFactorUpdatePeriod,
			ctx.parameters.StableToken.InitialBalances.Accounts(),
			ctx.parameters.StableToken.InitialBalances.Amounts(),
		)
	})
	if err != nil {
		return err
	}

	stableTokenAddress := ctx.contracts.ProxyAddressFor("StableToken")

	if ctx.parameters.StableToken.Frozen {
		ctx.logger.Info("Freezing StableToken")
		err = ctx.contract("Freezer").SimpleCall("freeze", stableTokenAddress)
		if err != nil {
			return err
		}
	} else {
		ctx.logger.Info("UnFreezing StableToken")
		err = ctx.contract("Freezer").SimpleCall("unfreeze", stableTokenAddress)
		if err != nil {
			return err
		}
	}

	// Configure StableToken Oracles
	for _, oracleAddress := range ctx.parameters.StableToken.Oracles {
		ctx.logger.Info("Adding oracle for StableToken", "oracle", oracleAddress)
		err = ctx.contract("SortedOracles").SimpleCall("addOracle", stableTokenAddress, oracleAddress)
		if err != nil {
			return err
		}
	}

	// If requested, fix golPrice of stable token
	if ctx.parameters.StableToken.GoldPrice != nil {
		ctx.logger.Info("Fixing StableToken goldPrice")

		// first check if the admin is an authorized oracle
		authorized := false
		for _, oracleAddress := range ctx.parameters.StableToken.Oracles {
			if oracleAddress == ctx.admin {
				authorized = true
				break
			}
		}

		if !authorized {
<<<<<<< HEAD
			ctx.logger.Warn("Fixing StableToken goldprice requires setting deployer as oracle", "deployer", ctx.deployer)
			err = ctx.contract("SortedOracles").SimpleCall("addOracle", stableTokenAddress, ctx.deployer)
=======
			ctx.logger.Warn("Fixing StableToken goldprice requires setting admin as oracle", "admin", ctx.admin)
			err = ctx.contract("Oracle").SimpleCall("addOracle", stableTokenAddress, ctx.admin)
>>>>>>> 2b868d27
			if err != nil {
				return err
			}
		}

		ctx.logger.Info("Reporting price of StableToken to oracle")
		err = ctx.contract("SortedOracles").SimpleCall("report",
			stableTokenAddress,
			ctx.parameters.StableToken.GoldPrice.BigInt(),
			common.ZeroAddress,
			common.ZeroAddress,
		)
		if err != nil {
			return err
		}

		ctx.logger.Info("Add StableToken to the reserve")
		err = ctx.contract("Reserve").SimpleCall("addToken", stableTokenAddress)
		if err != nil {
			return err
		}
	}

	ctx.logger.Info("Whitelisting StableToken as a fee currency")
	err = ctx.contract("FeeCurrencyWhitelist").SimpleCall("addToken", stableTokenAddress)
	if err != nil {
		return err
	}

	return nil
}

func (ctx *deployContext) getAddressFromRegistry(name string) (common.Address, error) {
	var result common.Address
	_, err := ctx.contract("Registry").Query(&result, "getAddressForString", name)
	return result, err
}

func (ctx *deployContext) contract(contractName string) *contract.EVMBackend {
	return contract.CoreContract(ctx.runtimeConfig, contractName, ctx.contracts.ProxyAddressFor(contractName))
}

func (ctx *deployContext) proxyContract(contractName string) *contract.EVMBackend {
	return contract.ProxyContract(ctx.runtimeConfig, contractName, ctx.contracts.ProxyAddressFor(contractName))
}

func (ctx *deployContext) verifyState() error {
	snapshotVersion := ctx.statedb.Snapshot()
	defer ctx.statedb.RevertToSnapshot(snapshotVersion)

	var reserveSpenders []common.Address
	if _, err := ctx.contract("Reserve").Query(&reserveSpenders, "getExchangeSpenders"); err != nil {
		return err
	}
	fmt.Printf("Checking getExchangeSpenders. spenders = %s\n", reserveSpenders)

	var gasPrice *big.Int
	if _, err := ctx.contract("GasPriceMinimum").Query(&gasPrice, "getGasPriceMinimum", ctx.contracts.ProxyAddressFor("StableToken")); err != nil {
		return err
	}
	fmt.Printf("Checking gas price minimun. cusdValue = %s\n", gasPrice.String())

	return nil
}<|MERGE_RESOLUTION|>--- conflicted
+++ resolved
@@ -685,13 +685,8 @@
 		}
 
 		if !authorized {
-<<<<<<< HEAD
-			ctx.logger.Warn("Fixing StableToken goldprice requires setting deployer as oracle", "deployer", ctx.deployer)
+			ctx.logger.Warn("Fixing StableToken goldprice requires setting admin as oracle", "admin", ctx.admin)
 			err = ctx.contract("SortedOracles").SimpleCall("addOracle", stableTokenAddress, ctx.deployer)
-=======
-			ctx.logger.Warn("Fixing StableToken goldprice requires setting admin as oracle", "admin", ctx.admin)
-			err = ctx.contract("Oracle").SimpleCall("addOracle", stableTokenAddress, ctx.admin)
->>>>>>> 2b868d27
 			if err != nil {
 				return err
 			}
