--- conflicted
+++ resolved
@@ -72,20 +72,12 @@
 		}
 		for i, validator := range validators {
 			nodeConfig := &NodeConfig{
-<<<<<<< HEAD
 				GethPath:      cl.paths.Geth,
 				Number:        i,
 				Account:       validator,
 				Datadir:       cl.paths.ValidatorDatadir(i),
 				ChainID:       cl.cfg.ChainID,
 				OtherAccounts: developers,
-=======
-				GethPath: cl.Paths.Geth,
-				Number:   i,
-				Account:  validator,
-				Datadir:  cl.Paths.ValidatorDatadir(i),
-				ChainID:  cl.Config.ChainID,
->>>>>>> e461da5d
 			}
 			cl.nodes[i] = NewNode(nodeConfig)
 		}
