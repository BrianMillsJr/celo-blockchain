// Copyright 2016 The go-ethereum Authors
// This file is part of the go-ethereum library.
//
// The go-ethereum library is free software: you can redistribute it and/or modify
// it under the terms of the GNU Lesser General Public License as published by
// the Free Software Foundation, either version 3 of the License, or
// (at your option) any later version.
//
// The go-ethereum library is distributed in the hope that it will be useful,
// but WITHOUT ANY WARRANTY; without even the implied warranty of
// MERCHANTABILITY or FITNESS FOR A PARTICULAR PURPOSE. See the
// GNU Lesser General Public License for more details.
//
// You should have received a copy of the GNU Lesser General Public License
// along with the go-ethereum library. If not, see <http://www.gnu.org/licenses/>.

package les

import (
	"context"
	"sync"

	"github.com/ethereum/go-ethereum/common"
	"github.com/ethereum/go-ethereum/core/types"
<<<<<<< HEAD
	"github.com/ethereum/go-ethereum/log"
=======
	"github.com/ethereum/go-ethereum/rlp"
>>>>>>> e76047e9
)

type ltrInfo struct {
	tx     *types.Transaction
	sentTo map[*peer]struct{}
}

<<<<<<< HEAD
type LesTxRelay struct {
	txSent    map[common.Hash]*ltrInfo
	txPending map[common.Hash]struct{}
	ps        *peerSet
	peerList  []*peer
	lock      sync.RWMutex
=======
type lesTxRelay struct {
	txSent       map[common.Hash]*ltrInfo
	txPending    map[common.Hash]struct{}
	ps           *peerSet
	peerList     []*peer
	peerStartPos int
	lock         sync.RWMutex
	stop         chan struct{}
>>>>>>> e76047e9

	retriever *retrieveManager
}

func newLesTxRelay(ps *peerSet, retriever *retrieveManager) *lesTxRelay {
	r := &lesTxRelay{
		txSent:    make(map[common.Hash]*ltrInfo),
		txPending: make(map[common.Hash]struct{}),
		ps:        ps,
		retriever: retriever,
		stop:      make(chan struct{}),
	}
	ps.notify(r)
	return r
}

func (self *lesTxRelay) Stop() {
	close(self.stop)
}

func (self *lesTxRelay) registerPeer(p *peer) {
	self.lock.Lock()
	defer self.lock.Unlock()

	self.peerList = self.ps.AllPeers()
}

func (self *lesTxRelay) unregisterPeer(p *peer) {
	self.lock.Lock()
	defer self.lock.Unlock()

	self.peerList = self.ps.AllPeers()
}

func (self *LesTxRelay) HasPeerWithEtherbase(etherbase common.Address) error {
	_, err := self.ps.getPeerWithEtherbase(etherbase)
	return err
}

// send sends a list of transactions to at most a given number of peers at
// once, never resending any particular transaction to the same peer twice
<<<<<<< HEAD
func (self *LesTxRelay) send(txs types.Transactions) {
=======
func (self *lesTxRelay) send(txs types.Transactions, count int) {
>>>>>>> e76047e9
	sendTo := make(map[*peer]types.Transactions)

	for _, tx := range txs {
		hash := tx.Hash()
		ltr, ok := self.txSent[hash]
		if !ok {
			p, err := self.ps.getPeerWithEtherbase(*tx.GasFeeRecipient())
			// TODO(asa): When this happens, the nonce is still incremented, preventing future txs from being added.
			// We rely on transactions to be rejected in light/txpool validateTx to prevent transactions
			// with GasFeeRecipient != one of our peers from making it to the relayer.
			if err != nil {
				log.Error("Unable to find peer with matching etherbase", "err", err, "tx.hash", tx.Hash(), "tx.gasFeeRecipient", tx.GasFeeRecipient())
				continue
			}
			sendTo[p] = append(sendTo[p], tx)
			ltr = &ltrInfo{
				tx:     tx,
				sentTo: make(map[*peer]struct{}),
			}
			self.txSent[hash] = ltr
			self.txPending[hash] = struct{}{}
		}
	}

	for p, list := range sendTo {
		pp := p
		ll := list
		enc, _ := rlp.EncodeToBytes(ll)

		reqID := genReqID()
		rq := &distReq{
			getCost: func(dp distPeer) uint64 {
				peer := dp.(*peer)
				return peer.GetTxRelayCost(len(ll), len(enc))
			},
			canSend: func(dp distPeer) bool {
				return !dp.(*peer).onlyAnnounce && dp.(*peer) == pp
			},
			request: func(dp distPeer) func() {
				peer := dp.(*peer)
				cost := peer.GetTxRelayCost(len(ll), len(enc))
				peer.fcServer.QueuedRequest(reqID, cost)
				return func() { peer.SendTxs(reqID, cost, enc) }
			},
		}
		go self.retriever.retrieve(context.Background(), reqID, rq, func(p distPeer, msg *Msg) error { return nil }, self.stop)
	}
}

func (self *lesTxRelay) Send(txs types.Transactions) {
	self.lock.Lock()
	defer self.lock.Unlock()

	self.send(txs)
}

func (self *lesTxRelay) NewHead(head common.Hash, mined []common.Hash, rollback []common.Hash) {
	self.lock.Lock()
	defer self.lock.Unlock()

	for _, hash := range mined {
		delete(self.txPending, hash)
	}

	for _, hash := range rollback {
		self.txPending[hash] = struct{}{}
	}

	if len(self.txPending) > 0 {
		txs := make(types.Transactions, len(self.txPending))
		i := 0
		for hash := range self.txPending {
			txs[i] = self.txSent[hash].tx
			i++
		}
		self.send(txs)
	}
}

func (self *lesTxRelay) Discard(hashes []common.Hash) {
	self.lock.Lock()
	defer self.lock.Unlock()

	for _, hash := range hashes {
		delete(self.txSent, hash)
		delete(self.txPending, hash)
	}
}<|MERGE_RESOLUTION|>--- conflicted
+++ resolved
@@ -22,11 +22,8 @@
 
 	"github.com/ethereum/go-ethereum/common"
 	"github.com/ethereum/go-ethereum/core/types"
-<<<<<<< HEAD
 	"github.com/ethereum/go-ethereum/log"
-=======
 	"github.com/ethereum/go-ethereum/rlp"
->>>>>>> e76047e9
 )
 
 type ltrInfo struct {
@@ -34,14 +31,6 @@
 	sentTo map[*peer]struct{}
 }
 
-<<<<<<< HEAD
-type LesTxRelay struct {
-	txSent    map[common.Hash]*ltrInfo
-	txPending map[common.Hash]struct{}
-	ps        *peerSet
-	peerList  []*peer
-	lock      sync.RWMutex
-=======
 type lesTxRelay struct {
 	txSent       map[common.Hash]*ltrInfo
 	txPending    map[common.Hash]struct{}
@@ -50,7 +39,6 @@
 	peerStartPos int
 	lock         sync.RWMutex
 	stop         chan struct{}
->>>>>>> e76047e9
 
 	retriever *retrieveManager
 }
@@ -85,18 +73,14 @@
 	self.peerList = self.ps.AllPeers()
 }
 
-func (self *LesTxRelay) HasPeerWithEtherbase(etherbase common.Address) error {
+func (self *lesTxRelay) HasPeerWithEtherbase(etherbase common.Address) error {
 	_, err := self.ps.getPeerWithEtherbase(etherbase)
 	return err
 }
 
 // send sends a list of transactions to at most a given number of peers at
 // once, never resending any particular transaction to the same peer twice
-<<<<<<< HEAD
-func (self *LesTxRelay) send(txs types.Transactions) {
-=======
-func (self *lesTxRelay) send(txs types.Transactions, count int) {
->>>>>>> e76047e9
+func (self *lesTxRelay) send(txs types.Transactions) {
 	sendTo := make(map[*peer]types.Transactions)
 
 	for _, tx := range txs {
