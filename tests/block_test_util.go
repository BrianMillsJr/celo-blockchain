// Copyright 2015 The go-ethereum Authors
// This file is part of the go-ethereum library.
//
// The go-ethereum library is free software: you can redistribute it and/or modify
// it under the terms of the GNU Lesser General Public License as published by
// the Free Software Foundation, either version 3 of the License, or
// (at your option) any later version.
//
// The go-ethereum library is distributed in the hope that it will be useful,
// but WITHOUT ANY WARRANTY; without even the implied warranty of
// MERCHANTABILITY or FITNESS FOR A PARTICULAR PURPOSE. See the
// GNU Lesser General Public License for more details.
//
// You should have received a copy of the GNU Lesser General Public License
// along with the go-ethereum library. If not, see <http://www.gnu.org/licenses/>.

// Package tests implements execution of Ethereum JSON tests.
package tests

import (
	"bytes"
	"encoding/hex"
	"encoding/json"
	"fmt"
	"math/big"

	"github.com/ethereum/go-ethereum/common"
	"github.com/ethereum/go-ethereum/common/hexutil"
	"github.com/ethereum/go-ethereum/common/math"
	mockEngine "github.com/ethereum/go-ethereum/consensus/consensustest"
	"github.com/ethereum/go-ethereum/core"
	"github.com/ethereum/go-ethereum/core/rawdb"
	"github.com/ethereum/go-ethereum/core/state"
	"github.com/ethereum/go-ethereum/core/types"
	"github.com/ethereum/go-ethereum/core/vm"
	"github.com/ethereum/go-ethereum/params"
	"github.com/ethereum/go-ethereum/rlp"
)

// A BlockTest checks handling of entire blocks.
type BlockTest struct {
	json btJSON
}

// UnmarshalJSON implements json.Unmarshaler interface.
func (t *BlockTest) UnmarshalJSON(in []byte) error {
	return json.Unmarshal(in, &t.json)
}

type btJSON struct {
	Blocks     []btBlock             `json:"blocks"`
	Genesis    btHeader              `json:"genesisBlockHeader"`
	Pre        core.GenesisAlloc     `json:"pre"`
	Post       core.GenesisAlloc     `json:"postState"`
	BestBlock  common.UnprefixedHash `json:"lastblockhash"`
	Network    string                `json:"network"`
	SealEngine string                `json:"sealEngine"`
}

type btBlock struct {
	BlockHeader *btHeader
	Rlp         string
}

//go:generate gencodec -type btHeader -field-override btHeaderMarshaling -out gen_btheader.go

type btHeader struct {
	Bloom            types.Bloom
	Coinbase         common.Address
	Number           *big.Int
	Hash             common.Hash
	ParentHash       common.Hash
	ReceiptTrie      common.Hash
	StateRoot        common.Hash
	TransactionsTrie common.Hash
	ExtraData        []byte
	GasUsed          uint64
	Timestamp        uint64
}

type btHeaderMarshaling struct {
	ExtraData hexutil.Bytes
	Number    *math.HexOrDecimal256
	GasUsed   math.HexOrDecimal64
	Timestamp math.HexOrDecimal64
}

func (t *BlockTest) Run(snapshotter bool) error {
	config, ok := Forks[t.json.Network]
	if !ok {
		return UnsupportedForkError{t.json.Network}
	}

	// import pre accounts & construct test genesis block & state root
	db := rawdb.NewMemoryDatabase()
	gblock, err := t.genesis(config).Commit(db)
	if err != nil {
		return err
	}
	if gblock.Hash() != t.json.Genesis.Hash {
		return fmt.Errorf("genesis block hash doesn't match test: computed=%x, test=%x", gblock.Hash().Bytes()[:6], t.json.Genesis.Hash[:6])
	}
	if gblock.Root() != t.json.Genesis.StateRoot {
		return fmt.Errorf("genesis block state root does not match test: computed=%x, test=%x", gblock.Root().Bytes()[:6], t.json.Genesis.StateRoot[:6])
	}
<<<<<<< HEAD
	engine := mockEngine.NewFaker()
	chain, err := core.NewBlockChain(db, &core.CacheConfig{TrieCleanLimit: 0}, config, engine, vm.Config{}, nil)
=======
	var engine consensus.Engine
	if t.json.SealEngine == "NoProof" {
		engine = ethash.NewFaker()
	} else {
		engine = ethash.NewShared()
	}
	cache := &core.CacheConfig{TrieCleanLimit: 0}
	if snapshotter {
		cache.SnapshotLimit = 1
		cache.SnapshotWait = true
	}
	chain, err := core.NewBlockChain(db, cache, config, engine, vm.Config{}, nil)
>>>>>>> 613af7ce
	if err != nil {
		return err
	}
	defer chain.Stop()

	validBlocks, err := t.insertBlocks(chain)
	if err != nil {
		return err
	}
	cmlast := chain.CurrentBlock().Hash()
	if common.Hash(t.json.BestBlock) != cmlast {
		return fmt.Errorf("last block hash validation mismatch: want: %x, have: %x", t.json.BestBlock, cmlast)
	}
	newDB, err := chain.State()
	if err != nil {
		return err
	}
	if err = t.validatePostState(newDB); err != nil {
		return fmt.Errorf("post state validation failed: %v", err)
	}
	return t.validateImportedHeaders(chain, validBlocks)
}

func (t *BlockTest) genesis(config *params.ChainConfig) *core.Genesis {
	return &core.Genesis{
		Config:     config,
		Timestamp:  t.json.Genesis.Timestamp,
		ParentHash: t.json.Genesis.ParentHash,
		ExtraData:  t.json.Genesis.ExtraData,
		GasUsed:    t.json.Genesis.GasUsed,
		Coinbase:   t.json.Genesis.Coinbase,
		Alloc:      t.json.Pre,
	}
}

/* See https://github.com/ethereum/tests/wiki/Blockchain-Tests-II

   Whether a block is valid or not is a bit subtle, it's defined by presence of
   blockHeader and transactions. If they are missing, the block is
   invalid and we must verify that we do not accept it.

   Since some tests mix valid and invalid blocks we need to check this for every block.

   If a block is invalid it does not necessarily fail the test, if it's invalidness is
   expected we are expected to ignore it and continue processing and then validate the
   post state.
*/
func (t *BlockTest) insertBlocks(blockchain *core.BlockChain) ([]btBlock, error) {
	validBlocks := make([]btBlock, 0)
	// insert the test blocks, which will execute all transactions
	for _, b := range t.json.Blocks {
		cb, err := b.decode()
		if err != nil {
			if b.BlockHeader == nil {
				continue // OK - block is supposed to be invalid, continue with next block
			} else {
				return nil, fmt.Errorf("block RLP decoding failed when expected to succeed: %v", err)
			}
		}
		// RLP decoding worked, try to insert into chain:
		blocks := types.Blocks{cb}
		i, err := blockchain.InsertChain(blocks)
		if err != nil {
			if b.BlockHeader == nil {
				continue // OK - block is supposed to be invalid, continue with next block
			} else {
				return nil, fmt.Errorf("block #%v insertion into chain failed: %v", blocks[i].Number(), err)
			}
		}
		if b.BlockHeader == nil {
			return nil, fmt.Errorf("block insertion should have failed")
		}

		// validate RLP decoding by checking all values against test file JSON
		if err = validateHeader(b.BlockHeader, cb.Header()); err != nil {
			return nil, fmt.Errorf("deserialised block header validation failed: %v", err)
		}
		validBlocks = append(validBlocks, b)
	}
	return validBlocks, nil
}

func validateHeader(h *btHeader, h2 *types.Header) error {
	if h.Bloom != h2.Bloom {
		return fmt.Errorf("bloom: want: %x have: %x", h.Bloom, h2.Bloom)
	}
	if h.Coinbase != h2.Coinbase {
		return fmt.Errorf("coinbase: want: %x have: %x", h.Coinbase, h2.Coinbase)
	}
	if h.Number.Cmp(h2.Number) != 0 {
		return fmt.Errorf("number: want: %v have: %v", h.Number, h2.Number)
	}
	if h.ParentHash != h2.ParentHash {
		return fmt.Errorf("parent hash: want: %x have: %x", h.ParentHash, h2.ParentHash)
	}
	if h.ReceiptTrie != h2.ReceiptHash {
		return fmt.Errorf("receipt hash: want: %x have: %x", h.ReceiptTrie, h2.ReceiptHash)
	}
	if h.TransactionsTrie != h2.TxHash {
		return fmt.Errorf("tx hash: want: %x have: %x", h.TransactionsTrie, h2.TxHash)
	}
	if h.StateRoot != h2.Root {
		return fmt.Errorf("state hash: want: %x have: %x", h.StateRoot, h2.Root)
	}
	if !bytes.Equal(h.ExtraData, h2.Extra) {
		return fmt.Errorf("extra data: want: %x have: %x", h.ExtraData, h2.Extra)
	}
	if h.GasUsed != h2.GasUsed {
		return fmt.Errorf("gasUsed: want: %d have: %d", h.GasUsed, h2.GasUsed)
	}
	if h.Timestamp != h2.Time {
		return fmt.Errorf("timestamp: want: %v have: %v", h.Timestamp, h2.Time)
	}
	return nil
}

func (t *BlockTest) validatePostState(statedb *state.StateDB) error {
	// validate post state accounts in test file against what we have in state db
	for addr, acct := range t.json.Post {
		// address is indirectly verified by the other fields, as it's the db key
		code2 := statedb.GetCode(addr)
		balance2 := statedb.GetBalance(addr)
		nonce2 := statedb.GetNonce(addr)
		if !bytes.Equal(code2, acct.Code) {
			return fmt.Errorf("account code mismatch for addr: %s want: %v have: %s", addr, acct.Code, hex.EncodeToString(code2))
		}
		if balance2.Cmp(acct.Balance) != 0 {
			return fmt.Errorf("account balance mismatch for addr: %s, want: %d, have: %d", addr, acct.Balance, balance2)
		}
		if nonce2 != acct.Nonce {
			return fmt.Errorf("account nonce mismatch for addr: %s want: %d have: %d", addr, acct.Nonce, nonce2)
		}
	}
	return nil
}

func (t *BlockTest) validateImportedHeaders(cm *core.BlockChain, validBlocks []btBlock) error {
	// to get constant lookup when verifying block headers by hash (some tests have many blocks)
	bmap := make(map[common.Hash]btBlock, len(t.json.Blocks))
	for _, b := range validBlocks {
		bmap[b.BlockHeader.Hash] = b
	}
	// iterate over blocks backwards from HEAD and validate imported
	// headers vs test file. some tests have reorgs, and we import
	// block-by-block, so we can only validate imported headers after
	// all blocks have been processed by BlockChain, as they may not
	// be part of the longest chain until last block is imported.
	for b := cm.CurrentBlock(); b != nil && b.NumberU64() != 0; b = cm.GetBlockByHash(b.Header().ParentHash) {
		if err := validateHeader(bmap[b.Hash()].BlockHeader, b.Header()); err != nil {
			return fmt.Errorf("imported block header validation failed: %v", err)
		}
	}
	return nil
}

func (bb *btBlock) decode() (*types.Block, error) {
	data, err := hexutil.Decode(bb.Rlp)
	if err != nil {
		return nil, err
	}
	var b types.Block
	err = rlp.DecodeBytes(data, &b)
	return &b, err
}<|MERGE_RESOLUTION|>--- conflicted
+++ resolved
@@ -103,23 +103,13 @@
 	if gblock.Root() != t.json.Genesis.StateRoot {
 		return fmt.Errorf("genesis block state root does not match test: computed=%x, test=%x", gblock.Root().Bytes()[:6], t.json.Genesis.StateRoot[:6])
 	}
-<<<<<<< HEAD
 	engine := mockEngine.NewFaker()
-	chain, err := core.NewBlockChain(db, &core.CacheConfig{TrieCleanLimit: 0}, config, engine, vm.Config{}, nil)
-=======
-	var engine consensus.Engine
-	if t.json.SealEngine == "NoProof" {
-		engine = ethash.NewFaker()
-	} else {
-		engine = ethash.NewShared()
-	}
 	cache := &core.CacheConfig{TrieCleanLimit: 0}
 	if snapshotter {
 		cache.SnapshotLimit = 1
 		cache.SnapshotWait = true
 	}
 	chain, err := core.NewBlockChain(db, cache, config, engine, vm.Config{}, nil)
->>>>>>> 613af7ce
 	if err != nil {
 		return err
 	}
