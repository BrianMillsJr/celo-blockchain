--- conflicted
+++ resolved
@@ -804,11 +804,6 @@
 		log.Warn("Caller gas above allowance, capping", "requested", gas, "cap", globalGasCap)
 		gas = globalGasCap.Uint64()
 	}
-<<<<<<< HEAD
-
-	// Create new call message
-=======
->>>>>>> 39f50232
 	gasPrice := new(big.Int)
 	if args.GasPrice != nil {
 		gasPrice = args.GasPrice.ToInt()
