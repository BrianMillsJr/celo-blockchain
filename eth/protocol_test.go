--- conflicted
+++ resolved
@@ -182,13 +182,8 @@
 		blocksNoFork, _  = core.GenerateChain(configNoFork, genesisNoFork, engine, dbNoFork, 2, nil)
 		blocksProFork, _ = core.GenerateChain(configProFork, genesisProFork, engine, dbProFork, 2, nil)
 
-<<<<<<< HEAD
-		ethNoFork, _  = NewProtocolManager(configNoFork, nil, downloader.FullSync, 1, new(event.TypeMux), new(testTxPool), engine, chainNoFork, dbNoFork, dbNoFork, 1, nil, nil, nil)
-		ethProFork, _ = NewProtocolManager(configProFork, nil, downloader.FullSync, 1, new(event.TypeMux), new(testTxPool), engine, chainProFork, dbProFork, dbProFork, 1, nil, nil, nil)
-=======
-		ethNoFork, _  = NewProtocolManager(configNoFork, nil, downloader.FullSync, 1, new(event.TypeMux), &testTxPool{pool: make(map[common.Hash]*types.Transaction)}, engine, chainNoFork, dbNoFork, 1, nil, nil, nil)
-		ethProFork, _ = NewProtocolManager(configProFork, nil, downloader.FullSync, 1, new(event.TypeMux), &testTxPool{pool: make(map[common.Hash]*types.Transaction)}, engine, chainProFork, dbProFork, 1, nil, nil, nil)
->>>>>>> 9d6350e4
+		ethNoFork, _  = NewProtocolManager(configNoFork, nil, downloader.FullSync, 1, new(event.TypeMux), &testTxPool{pool: make(map[common.Hash]*types.Transaction)}, engine, chainNoFork, dbNoFork, dbNoFork, 1, nil, nil, nil)
+		ethProFork, _ = NewProtocolManager(configProFork, nil, downloader.FullSync, 1, new(event.TypeMux), &testTxPool{pool: make(map[common.Hash]*types.Transaction)}, engine, chainProFork, dbProFork, dbNoFork, 1, nil, nil, nil)
 	)
 	ethNoFork.Start(1000)
 	ethProFork.Start(1000)
