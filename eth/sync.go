// Copyright 2015 The go-ethereum Authors
// This file is part of the go-ethereum library.
//
// The go-ethereum library is free software: you can redistribute it and/or modify
// it under the terms of the GNU Lesser General Public License as published by
// the Free Software Foundation, either version 3 of the License, or
// (at your option) any later version.
//
// The go-ethereum library is distributed in the hope that it will be useful,
// but WITHOUT ANY WARRANTY; without even the implied warranty of
// MERCHANTABILITY or FITNESS FOR A PARTICULAR PURPOSE. See the
// GNU Lesser General Public License for more details.
//
// You should have received a copy of the GNU Lesser General Public License
// along with the go-ethereum library. If not, see <http://www.gnu.org/licenses/>.

package eth

import (
	"math/big"
	"math/rand"
	"sync/atomic"
	"time"

	"github.com/ethereum/go-ethereum/common"
	"github.com/ethereum/go-ethereum/consensus/istanbul"
	"github.com/ethereum/go-ethereum/core/rawdb"
	"github.com/ethereum/go-ethereum/core/types"
	"github.com/ethereum/go-ethereum/eth/downloader"
	"github.com/ethereum/go-ethereum/log"
	"github.com/ethereum/go-ethereum/p2p/enode"
)

const (
	forceSyncCycle      = 10 * time.Second // Time interval to force syncs, even if few peers are available
	defaultMinSyncPeers = 5                // Amount of peers desired to start syncing

	// This is the target size for the packs of transactions sent by txsyncLoop64.
	// A pack can get larger than this if a single transactions exceeds this size.
	txsyncPackSize = 100 * 1024
)

type txsync struct {
	p   *peer
	txs []*types.Transaction
}

// syncTransactions starts sending all currently pending transactions to the given peer.
func (pm *ProtocolManager) syncTransactions(p *peer) {
	// Assemble the set of transaction to broadcast or announce to the remote
	// peer. Fun fact, this is quite an expensive operation as it needs to sort
	// the transactions if the sorting is not cached yet. However, with a random
	// order, insertions could overflow the non-executable queues and get dropped.
	//
	// TODO(karalabe): Figure out if we could get away with random order somehow
	var txs types.Transactions
	pending, _ := pm.txpool.Pending()
	for _, batch := range pending {
		txs = append(txs, batch...)
	}
	if len(txs) == 0 {
		return
	}
	// The eth/65 (celo/66) protocol introduces proper transaction announcements, so instead
	// of dripping transactions across multiple peers, just send the entire list as
	// an announcement and let the remote side decide what they need (likely nothing).
	if p.version >= istanbul.Celo66 {
		hashes := make([]common.Hash, len(txs))
		for i, tx := range txs {
			hashes[i] = tx.Hash()
		}
		p.AsyncSendPooledTransactionHashes(hashes)
		return
	}
	// Out of luck, peer is running legacy protocols, drop the txs over
	select {
	case pm.txsyncCh <- &txsync{p: p, txs: txs}:
	case <-pm.quitSync:
	}
}

// Needed for eth/64 (celo/65).  With eth/65+ (celo/66+), this runs but
// won't get any messages through pm.txsyncCh and so won't do anything.
// txsyncLoop64 takes care of the initial transaction sync for each new
// connection. When a new peer appears, we relay all currently pending
// transactions. In order to minimise egress bandwidth usage, we send
// the transactions in small packs to one peer at a time.
func (pm *ProtocolManager) txsyncLoop64() {
	defer pm.wg.Done()

	var (
		pending = make(map[enode.ID]*txsync)
		sending = false               // whether a send is active
		pack    = new(txsync)         // the pack that is being sent
		done    = make(chan error, 1) // result of the send
	)

	// send starts a sending a pack of transactions from the sync.
	send := func(s *txsync) {
		if s.p.version >= istanbul.Celo66 {
			panic("initial transaction syncer running on eth/65+ (celo/66+)")
		}
		// Fill pack with transactions up to the target size.
		size := common.StorageSize(0)
		pack.p = s.p
		pack.txs = pack.txs[:0]
		for i := 0; i < len(s.txs) && size < txsyncPackSize; i++ {
			pack.txs = append(pack.txs, s.txs[i])
			size += s.txs[i].Size()
		}
		// Remove the transactions that will be sent.
		s.txs = s.txs[:copy(s.txs, s.txs[len(pack.txs):])]
		if len(s.txs) == 0 {
			delete(pending, s.p.ID())
		}
		// Send the pack in the background.
		s.p.Log().Trace("Sending batch of transactions", "count", len(pack.txs), "bytes", size)
		sending = true
		go func() { done <- pack.p.SendTransactions64(pack.txs) }()
	}

	// pick chooses the next pending sync.
	pick := func() *txsync {
		if len(pending) == 0 {
			return nil
		}
		n := rand.Intn(len(pending)) + 1
		for _, s := range pending {
			if n--; n == 0 {
				return s
			}
		}
		return nil
	}

	for {
		select {
		case s := <-pm.txsyncCh:
			pending[s.p.ID()] = s
			if !sending {
				send(s)
			}
		case err := <-done:
			sending = false
			// Stop tracking peers that cause send failures.
			if err != nil {
				pack.p.Log().Debug("Transaction send failed", "err", err)
				delete(pending, pack.p.ID())
			}
			// Schedule the next send.
			if s := pick(); s != nil {
				send(s)
			}
		case <-pm.quitSync:
			return
		}
	}
}

<<<<<<< HEAD
// syncer is responsible for periodically synchronising with the network, both
// downloading hashes and blocks as well as handling the announcement handler.
func (pm *ProtocolManager) syncer() {
	// Start and ensure cleanup of sync mechanisms
	pm.fetcher.Start()
	pm.proofFetcher.Start()
	defer pm.fetcher.Stop()
	defer pm.proofFetcher.Stop()
	defer pm.downloader.Terminate()
=======
// chainSyncer coordinates blockchain sync components.
type chainSyncer struct {
	pm          *ProtocolManager
	force       *time.Timer
	forced      bool // true when force timer fired
	peerEventCh chan struct{}
	doneCh      chan error // non-nil when sync is running
}

// chainSyncOp is a scheduled sync operation.
type chainSyncOp struct {
	mode downloader.SyncMode
	peer *peer
	td   *big.Int
	head common.Hash
}

// newChainSyncer creates a chainSyncer.
func newChainSyncer(pm *ProtocolManager) *chainSyncer {
	return &chainSyncer{
		pm:          pm,
		peerEventCh: make(chan struct{}),
	}
}

// handlePeerEvent notifies the syncer about a change in the peer set.
// This is called for new peers and every time a peer announces a new
// chain head.
func (cs *chainSyncer) handlePeerEvent(p *peer) bool {
	select {
	case cs.peerEventCh <- struct{}{}:
		return true
	case <-cs.pm.quitSync:
		return false
	}
}

// loop runs in its own goroutine and launches the sync when necessary.
func (cs *chainSyncer) loop() {
	defer cs.pm.wg.Done()

	cs.pm.blockFetcher.Start()
	cs.pm.txFetcher.Start()
	defer cs.pm.blockFetcher.Stop()
	defer cs.pm.txFetcher.Stop()
	defer cs.pm.downloader.Terminate()
>>>>>>> 9d6350e4

	// The force timer lowers the peer count threshold down to one when it fires.
	// This ensures we'll always start sync even if there aren't enough peers.
	cs.force = time.NewTimer(forceSyncCycle)
	defer cs.force.Stop()

	for {
		if op := cs.nextSyncOp(); op != nil {
			cs.startSync(op)
		}

		select {
		case <-cs.peerEventCh:
			// Peer information changed, recheck.
		case <-cs.doneCh:
			cs.doneCh = nil
			cs.force.Reset(forceSyncCycle)
			cs.forced = false
		case <-cs.force.C:
			cs.forced = true

		case <-cs.pm.quitSync:
			if cs.doneCh != nil {
				cs.pm.downloader.Terminate() // Double term is fine, Cancel would block until queue is emptied
				<-cs.doneCh
			}
			return
		}
	}
}

// nextSyncOp determines whether sync is required at this time.
func (cs *chainSyncer) nextSyncOp() *chainSyncOp {
	if cs.doneCh != nil {
		return nil // Sync already running.
	}

	// Ensure we're at mininum peer count.
	minPeers := defaultMinSyncPeers
	if cs.forced {
		minPeers = 1
	} else if minPeers > cs.pm.maxPeers {
		minPeers = cs.pm.maxPeers
	}
	if cs.pm.peers.Len() < minPeers {
		return nil
	}

	// We have enough peers, check TD.
	peer := cs.pm.peers.BestPeer()
	if peer == nil {
		return nil
	}
	mode, ourTD := cs.modeAndLocalHead()
	op := peerToSyncOp(mode, peer)
	if op.td.Cmp(ourTD) <= 0 {
		return nil // We're in sync.
	}
	return op
}

func peerToSyncOp(mode downloader.SyncMode, p *peer) *chainSyncOp {
	peerHead, peerTD := p.Head()
	return &chainSyncOp{mode: mode, peer: p, td: peerTD, head: peerHead}
}

func (cs *chainSyncer) modeAndLocalHead() (downloader.SyncMode, *big.Int) {
	// If we're in fast sync mode, return that directly
	if atomic.LoadUint32(&cs.pm.fastSync) == 1 {
		block := cs.pm.blockchain.CurrentFastBlock()
		td := cs.pm.blockchain.GetTdByHash(block.Hash())
		return downloader.FastSync, td
	}
	// We are probably in full sync, but we might have rewound to before the
	// fast sync pivot, check if we should reenable
	if pivot := rawdb.ReadLastPivotNumber(cs.pm.chaindb); pivot != nil {
		if head := cs.pm.blockchain.CurrentBlock(); head.NumberU64() < *pivot {
			block := cs.pm.blockchain.CurrentFastBlock()
			td := cs.pm.blockchain.GetTdByHash(block.Hash())
			return downloader.FastSync, td
		}
	}
	// Nope, we're really full syncing
	head := cs.pm.blockchain.CurrentHeader()
	td := cs.pm.blockchain.GetTd(head.Hash(), head.Number.Uint64())
	return downloader.FullSync, td
}

// startSync launches doSync in a new goroutine.
func (cs *chainSyncer) startSync(op *chainSyncOp) {
	cs.doneCh = make(chan error, 1)
	go func() { cs.doneCh <- cs.pm.doSync(op) }()
}

// doSync synchronizes the local blockchain with a remote peer.
func (pm *ProtocolManager) doSync(op *chainSyncOp) error {
	// Run the sync cycle, and disable fast sync if we're past the pivot block
	err := pm.downloader.Synchronise(op.peer.id, op.head, op.td, op.mode)
	if err != nil {
		return err
	}

	knownProofs := rawdb.KnownPlumoProofs(pm.proofDb)
	if err := peer.RequestProofs(knownProofs, true); err != nil {
		return
	}

	if atomic.LoadUint32(&pm.fastSync) == 1 {
		log.Info("Fast sync complete, auto disabling")
		atomic.StoreUint32(&pm.fastSync, 0)
	}

	// If we've successfully finished a sync cycle and passed any required checkpoint,
	// enable accepting transactions from the network.
	head := pm.blockchain.CurrentBlock()
	if head.NumberU64() >= pm.checkpointNumber {
		// Checkpoint passed, sanity check the timestamp to have a fallback mechanism
		// for non-checkpointed (number = 0) private networks.
		if head.Time() >= uint64(time.Now().AddDate(0, -1, 0).Unix()) {
			atomic.StoreUint32(&pm.acceptTxs, 1)
		}
	}

	if head.NumberU64() > 0 {
		// We've completed a sync cycle, notify all peers of new state. This path is
		// essential in star-topology networks where a gateway node needs to notify
		// all its out-of-date peers of the availability of a new block. This failure
		// scenario will most often crop up in private and hackathon networks with
		// degenerate connectivity, but it should be healthy for the mainnet too to
		// more reliably update peers or the local TD state.
		pm.BroadcastBlock(head, false)
	}

	return nil
}<|MERGE_RESOLUTION|>--- conflicted
+++ resolved
@@ -157,17 +157,6 @@
 	}
 }
 
-<<<<<<< HEAD
-// syncer is responsible for periodically synchronising with the network, both
-// downloading hashes and blocks as well as handling the announcement handler.
-func (pm *ProtocolManager) syncer() {
-	// Start and ensure cleanup of sync mechanisms
-	pm.fetcher.Start()
-	pm.proofFetcher.Start()
-	defer pm.fetcher.Stop()
-	defer pm.proofFetcher.Stop()
-	defer pm.downloader.Terminate()
-=======
 // chainSyncer coordinates blockchain sync components.
 type chainSyncer struct {
 	pm          *ProtocolManager
@@ -211,10 +200,11 @@
 
 	cs.pm.blockFetcher.Start()
 	cs.pm.txFetcher.Start()
+	pm.proofFetcher.Start()
 	defer cs.pm.blockFetcher.Stop()
 	defer cs.pm.txFetcher.Stop()
+	defer pm.proofFetcher.Stop()
 	defer cs.pm.downloader.Terminate()
->>>>>>> 9d6350e4
 
 	// The force timer lowers the peer count threshold down to one when it fires.
 	// This ensures we'll always start sync even if there aren't enough peers.
