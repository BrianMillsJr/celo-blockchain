// Copyright 2015 The go-ethereum Authors
// This file is part of the go-ethereum library.
//
// The go-ethereum library is free software: you can redistribute it and/or modify
// it under the terms of the GNU Lesser General Public License as published by
// the Free Software Foundation, either version 3 of the License, or
// (at your option) any later version.
//
// The go-ethereum library is distributed in the hope that it will be useful,
// but WITHOUT ANY WARRANTY; without even the implied warranty of
// MERCHANTABILITY or FITNESS FOR A PARTICULAR PURPOSE. See the
// GNU Lesser General Public License for more details.
//
// You should have received a copy of the GNU Lesser General Public License
// along with the go-ethereum library. If not, see <http://www.gnu.org/licenses/>.

package eth

import (
	"crypto/ecdsa"
	"encoding/json"
	"errors"
	"fmt"
	"math"
	"math/big"
	"sync"
	"sync/atomic"
	"time"

	"github.com/ethereum/go-ethereum/common"
	"github.com/ethereum/go-ethereum/consensus"
	"github.com/ethereum/go-ethereum/consensus/misc"
	"github.com/ethereum/go-ethereum/core"
	"github.com/ethereum/go-ethereum/core/types"
	"github.com/ethereum/go-ethereum/crypto"
	"github.com/ethereum/go-ethereum/eth/downloader"
	"github.com/ethereum/go-ethereum/eth/fetcher"
	"github.com/ethereum/go-ethereum/ethdb"
	"github.com/ethereum/go-ethereum/event"
	"github.com/ethereum/go-ethereum/log"
	"github.com/ethereum/go-ethereum/p2p"
	"github.com/ethereum/go-ethereum/p2p/enode"
	"github.com/ethereum/go-ethereum/params"
	"github.com/ethereum/go-ethereum/rlp"
)

const (
	softResponseLimit = 2 * 1024 * 1024 // Target maximum size of returned blocks, headers or node data.
	estHeaderRlpSize  = 500             // Approximate size of an RLP encoded block header

	// txChanSize is the size of channel listening to NewTxsEvent.
	// The number is referenced from the size of tx pool.
	txChanSize = 4096

	// minimim number of peers to broadcast new blocks to
	minBroadcastPeers = 4
)

var (
	daoChallengeTimeout = 15 * time.Second // Time allowance for a node to reply to the DAO handshake challenge
)

// errIncompatibleConfig is returned if the requested protocols and configs are
// not compatible (low protocol version restrictions and high requirements).
var errIncompatibleConfig = errors.New("incompatible configuration")

func errResp(code errCode, format string, v ...interface{}) error {
	return fmt.Errorf("%v - %v", code, fmt.Sprintf(format, v...))
}

type ProtocolManager struct {
	networkID uint64

	fastSync  uint32 // Flag whether fast sync is enabled (gets disabled if we already have blocks)
	acceptTxs uint32 // Flag whether we're considered synchronised (enables transaction processing)

	txpool      txPool
	blockchain  *core.BlockChain
	chainconfig *params.ChainConfig
	maxPeers    int

	downloader  *downloader.Downloader
	fetcher     *fetcher.Fetcher
	peers       *peerSet
	valPeers    map[string]bool
	sentryPeers map[string]bool

	SubProtocols []p2p.Protocol

	eventMux      *event.TypeMux
	txsCh         chan core.NewTxsEvent
	txsSub        event.Subscription
	minedBlockSub *event.TypeMuxSubscription

	whitelist map[uint64]common.Hash

	// channels for fetcher, syncer, txsyncLoop
	newPeerCh   chan *peer
	txsyncCh    chan *txsync
	quitSync    chan struct{}
	noMorePeers chan struct{}

	// wait group is used for graceful shutdowns during downloading
	// and processing
	wg sync.WaitGroup

	engine consensus.Engine

	server      *p2p.Server
	proxyServer *p2p.Server
}

// NewProtocolManager returns a new Ethereum sub protocol manager. The Ethereum sub protocol manages peers capable
// with the Ethereum network.
func NewProtocolManager(config *params.ChainConfig, mode downloader.SyncMode, networkID uint64, mux *event.TypeMux,
	txpool txPool, engine consensus.Engine, blockchain *core.BlockChain, chaindb ethdb.Database,
	whitelist map[uint64]common.Hash, server *p2p.Server, proxyServer *p2p.Server) (*ProtocolManager, error) {
	// Create the protocol manager with the base fields
	manager := &ProtocolManager{
		networkID:   networkID,
		eventMux:    mux,
		txpool:      txpool,
		blockchain:  blockchain,
		chainconfig: config,
		peers:       newPeerSet(),
		valPeers:    make(map[string]bool),
		sentryPeers: make(map[string]bool),
		whitelist:   whitelist,
		newPeerCh:   make(chan *peer),
		noMorePeers: make(chan struct{}),
		txsyncCh:    make(chan *txsync),
		quitSync:    make(chan struct{}),
		engine:      engine,
		server:      server,
		proxyServer: proxyServer,
	}

	if handler, ok := manager.engine.(consensus.Handler); ok {
		handler.SetBroadcaster(manager)
	}

	// Figure out whether to allow fast sync or not
	if mode == downloader.FastSync && blockchain.CurrentBlock().NumberU64() > 0 {
		log.Warn("Blockchain not empty, fast sync disabled")
		mode = downloader.FullSync
	}
	if mode == downloader.FastSync {
		manager.fastSync = uint32(1)
	}
	protocol := engine.Protocol()
	// Initiate a sub-protocol for every implemented version we can handle
	manager.SubProtocols = make([]p2p.Protocol, 0, len(protocol.Versions))
	for i, version := range protocol.Versions {
		// Skip protocol version if incompatible with the mode of operation
		if mode == downloader.FastSync && version < consensus.Eth63 {
			continue
		}
		// Compatible; initialise the sub-protocol
		version := version // Closure for the run
		manager.SubProtocols = append(manager.SubProtocols, p2p.Protocol{
			Name:    protocol.Name,
			Version: version,
			Length:  protocol.Lengths[i],
			Primary: protocol.Primary,
			Run: func(p *p2p.Peer, rw p2p.MsgReadWriter) error {
				peer := manager.newPeer(int(version), p, rw)
				select {
				case manager.newPeerCh <- peer:
					manager.wg.Add(1)
					defer manager.wg.Done()
					return manager.handle(peer)
				case <-manager.quitSync:
					return p2p.DiscQuitting
				}
			},
			NodeInfo: func() interface{} {
				return manager.NodeInfo()
			},
			PeerInfo: func(id enode.ID) interface{} {
				if p := manager.peers.Peer(fmt.Sprintf("%x", id[:8])); p != nil {
					return p.Info()
				}
				return nil
			},
		})
	}
	if len(manager.SubProtocols) == 0 {
		return nil, errIncompatibleConfig
	}
	// Construct the different synchronisation mechanisms
	manager.downloader = downloader.New(mode, chaindb, manager.eventMux, blockchain, nil, manager.removePeer)

	validator := func(header *types.Header) error {
		return engine.VerifyHeader(blockchain, header, true)
	}
	heighter := func() uint64 {
		return blockchain.CurrentBlock().NumberU64()
	}
	inserter := func(blocks types.Blocks) (int, error) {
		// If fast sync is running, deny importing weird blocks
		if atomic.LoadUint32(&manager.fastSync) == 1 {
			log.Warn("Discarded bad propagated block", "number", blocks[0].Number(), "hash", blocks[0].Hash())
			return 0, nil
		}
		atomic.StoreUint32(&manager.acceptTxs, 1) // Mark initial sync done on any fetcher import
		return manager.blockchain.InsertChain(blocks)
	}
	manager.fetcher = fetcher.New(blockchain.GetBlockByHash, validator, manager.BroadcastBlock, heighter, inserter, manager.removePeer)

	return manager, nil
}

func (pm *ProtocolManager) removePeer(id string) {
	// Short circuit if the peer was already removed
	peer := pm.peers.Peer(id)
	if peer == nil {
		return
	}
	log.Debug("Removing Ethereum peer", "peer", id)

	// Unregister the peer from the downloader and Ethereum peer set
	if err := pm.downloader.UnregisterPeer(id); err != nil {
		log.Error("Peer removal from downloader failed", "peed", id, "err", err)
	}
	if err := pm.peers.Unregister(id); err != nil {
		log.Error("Peer removal failed", "peer", id, "err", err)
	}
	delete(pm.valPeers, id)
	delete(pm.sentryPeers, id)
	// Hard disconnect at the networking layer
	if peer != nil {
		peer.Peer.Disconnect(p2p.DiscUselessPeer)
	}
}

func (pm *ProtocolManager) Start(maxPeers int) {
	pm.maxPeers = maxPeers

	// broadcast transactions
	pm.txsCh = make(chan core.NewTxsEvent, txChanSize)
	pm.txsSub = pm.txpool.SubscribeNewTxsEvent(pm.txsCh)
	go pm.txBroadcastLoop()

	// broadcast mined blocks
	pm.minedBlockSub = pm.eventMux.Subscribe(core.NewMinedBlockEvent{})
	go pm.minedBroadcastLoop()

	// start sync handlers
	go pm.syncer()
	go pm.txsyncLoop()
}

func (pm *ProtocolManager) Stop() {
	log.Info("Stopping Ethereum protocol")

	pm.txsSub.Unsubscribe()        // quits txBroadcastLoop
	pm.minedBlockSub.Unsubscribe() // quits blockBroadcastLoop

	// Quit the sync loop.
	// After this send has completed, no new peers will be accepted.
	pm.noMorePeers <- struct{}{}

	// Quit fetcher, txsyncLoop.
	close(pm.quitSync)

	// Disconnect existing sessions.
	// This also closes the gate for any new registrations on the peer set.
	// sessions which are already established but not added to pm.peers yet
	// will exit when they try to register.
	pm.peers.Close()
	for id := range pm.valPeers {
		delete(pm.valPeers, id)
	}
	for id := range pm.sentryPeers {
		delete(pm.sentryPeers, id)
	}

	// Wait for all peer handler goroutines and the loops to come down.
	pm.wg.Wait()

	log.Info("Ethereum protocol stopped")
}

func (pm *ProtocolManager) newPeer(pv int, p *p2p.Peer, rw p2p.MsgReadWriter) *peer {
	return newPeer(pv, p, newMeteredMsgWriter(rw))
}

// handle is the callback invoked to manage the life cycle of an eth peer. When
// this function terminates, the peer is disconnected.
func (pm *ProtocolManager) handle(p *peer) error {
	isValPeer := p.Validator()
	isSentryPeer := p.Sentry()

	// Ignore maxPeers if this is a trusted, validator, or sentry peer
<<<<<<< HEAD
	if pm.peers.Len() >= (pm.maxPeers-len(pm.valPeers)-pm.server.SentryCount()) && !(p.Peer.Info().Network.Trusted || isValPeer || isSentryPeer) {
=======
	if pm.peers.Len() >= (pm.maxPeers-len(pm.valPeers)-len(pm.sentryPeers)) && !(p.Peer.Info().Network.Trusted || isValPeer || isSentryPeer) {
>>>>>>> 67780155
		return p2p.DiscTooManyPeers
	}
	p.Log().Debug("Ethereum peer connected", "name", p.Name())

	// Execute the Ethereum handshake
	var (
		genesis = pm.blockchain.Genesis()
		head    = pm.blockchain.CurrentHeader()
		hash    = head.Hash()
		number  = head.Number.Uint64()
		td      = pm.blockchain.GetTd(hash, number)
	)
	p.Log().Info("Ethereum handshake HASH", "hash", genesis.Hash(), "genesis", genesis)
	if err := p.Handshake(pm.networkID, td, hash, genesis.Hash()); err != nil {
		p.Log().Debug("Ethereum handshake failed", "err", err)
		return err
	}
	if rw, ok := p.rw.(*meteredMsgReadWriter); ok {
		rw.Init(p.version)
	}
	// Register the peer locally
	if err := pm.peers.Register(p); err != nil {
		p.Log().Error("Ethereum peer registration failed", "err", err)
		return err
	}
	if isValPeer {
		pm.valPeers[p.id] = true
	} else if isSentryPeer {
		pm.sentryPeers[p.id] = true
	}

	defer pm.removePeer(p.id)

	// Register the peer in the downloader. If the downloader considers it banned, we disconnect
	if err := pm.downloader.RegisterPeer(p.id, p.version, p); err != nil {
		return err
	}
	// Propagate existing transactions. new transactions appearing
	// after this will be sent via broadcasts.
	pm.syncTransactions(p)

	// If we're DAO hard-fork aware, validate any remote peer with regard to the hard-fork
	if daoBlock := pm.chainconfig.DAOForkBlock; daoBlock != nil {
		// Request the peer's DAO fork header for extra-data validation
		if err := p.RequestHeadersByNumber(daoBlock.Uint64(), 1, 0, false); err != nil {
			return err
		}
		// Start a timer to disconnect if the peer doesn't reply in time
		p.forkDrop = time.AfterFunc(daoChallengeTimeout, func() {
			p.Log().Debug("Timed out DAO fork-check, dropping")
			pm.removePeer(p.id)
		})
		// Make sure it's cleaned up if the peer dies off
		defer func() {
			if p.forkDrop != nil {
				p.forkDrop.Stop()
				p.forkDrop = nil
			}
		}()
	}
	// If we have any explicit whitelist block hashes, request them
	for number := range pm.whitelist {
		if err := p.RequestHeadersByNumber(number, 1, 0, false); err != nil {
			return err
		}
	}
	// Handle incoming messages until the connection is torn down
	for {
		if err := pm.handleMsg(p); err != nil {
			p.Log().Debug("Ethereum message handling failed", "err", err)
			return err
		}
	}
}

// handleMsg is invoked whenever an inbound message is received from a remote
// peer. The remote connection is torn down upon returning any error.
func (pm *ProtocolManager) handleMsg(p *peer) error {
	// Read the next message from the remote peer, and ensure it's fully consumed
	msg, err := p.rw.ReadMsg()
	if err != nil {
		return err
	}
	if msg.Size > ProtocolMaxMsgSize {
		return errResp(ErrMsgTooLarge, "%v > %v", msg.Size, ProtocolMaxMsgSize)
	}
	defer msg.Discard()

	// Send messages to the consensus engine first. If they are consensus related,
	// e.g. for IBFT, let the consensus handler handle the message.
	if handler, ok := pm.engine.(consensus.Handler); ok {
		pubKey := p.Node().Pubkey()
		if err != nil {
			return err
		}
		addr := crypto.PubkeyToAddress(*pubKey)
		handled, err := handler.HandleMsg(addr, msg, p.IsProxied)
		if handled {
			return err
		}
	}

	// Handle the message depending on its contents
	switch {
	case msg.Code == StatusMsg:
		// Status messages should never arrive after the handshake
		return errResp(ErrExtraStatusMsg, "uncontrolled status message")

	// Block header query, collect the requested headers and reply
	case msg.Code == GetBlockHeadersMsg:
		// Decode the complex header query
		var query getBlockHeadersData
		if err := msg.Decode(&query); err != nil {
			return errResp(ErrDecode, "%v: %v", msg, err)
		}
		hashMode := query.Origin.Hash != (common.Hash{})
		first := true
		maxNonCanonical := uint64(100)

		// Gather headers until the fetch or network limits is reached
		var (
			bytes   common.StorageSize
			headers []*types.Header
			unknown bool
		)
		for !unknown && len(headers) < int(query.Amount) && bytes < softResponseLimit && len(headers) < downloader.MaxHeaderFetch {
			// Retrieve the next header satisfying the query
			var origin *types.Header
			if hashMode {
				if first {
					first = false
					origin = pm.blockchain.GetHeaderByHash(query.Origin.Hash)
					if origin != nil {
						query.Origin.Number = origin.Number.Uint64()
					}
				} else {
					origin = pm.blockchain.GetHeader(query.Origin.Hash, query.Origin.Number)
				}
			} else {
				origin = pm.blockchain.GetHeaderByNumber(query.Origin.Number)
			}
			if origin == nil {
				break
			}
			headers = append(headers, origin)
			bytes += estHeaderRlpSize

			// Advance to the next header of the query
			switch {
			case hashMode && query.Reverse:
				// Hash based traversal towards the genesis block
				ancestor := query.Skip + 1
				if ancestor == 0 {
					unknown = true
				} else {
					query.Origin.Hash, query.Origin.Number = pm.blockchain.GetAncestor(query.Origin.Hash, query.Origin.Number, ancestor, &maxNonCanonical)
					unknown = (query.Origin.Hash == common.Hash{})
				}
			case hashMode && !query.Reverse:
				// Hash based traversal towards the leaf block
				var (
					current = origin.Number.Uint64()
					next    = current + query.Skip + 1
				)
				if next <= current {
					infos, _ := json.MarshalIndent(p.Peer.Info(), "", "  ")
					p.Log().Warn("GetBlockHeaders skip overflow attack", "current", current, "skip", query.Skip, "next", next, "attacker", infos)
					unknown = true
				} else {
					if header := pm.blockchain.GetHeaderByNumber(next); header != nil {
						nextHash := header.Hash()
						expOldHash, _ := pm.blockchain.GetAncestor(nextHash, next, query.Skip+1, &maxNonCanonical)
						if expOldHash == query.Origin.Hash {
							query.Origin.Hash, query.Origin.Number = nextHash, next
						} else {
							unknown = true
						}
					} else {
						unknown = true
					}
				}
			case query.Reverse:
				// Number based traversal towards the genesis block
				if query.Origin.Number >= query.Skip+1 {
					query.Origin.Number -= query.Skip + 1
				} else {
					unknown = true
				}

			case !query.Reverse:
				// Number based traversal towards the leaf block
				query.Origin.Number += query.Skip + 1
			}
		}
		return p.SendBlockHeaders(headers)

	case msg.Code == BlockHeadersMsg:
		// A batch of headers arrived to one of our previous requests
		var headers []*types.Header
		if err := msg.Decode(&headers); err != nil {
			return errResp(ErrDecode, "msg %v: %v", msg, err)
		}
		// If no headers were received, but we're expending a DAO fork check, maybe it's that
		if len(headers) == 0 && p.forkDrop != nil {
			// Possibly an empty reply to the fork header checks, sanity check TDs
			verifyDAO := true

			// If we already have a DAO header, we can check the peer's TD against it. If
			// the peer's ahead of this, it too must have a reply to the DAO check
			if daoHeader := pm.blockchain.GetHeaderByNumber(pm.chainconfig.DAOForkBlock.Uint64()); daoHeader != nil {
				if _, td := p.Head(); td.Cmp(pm.blockchain.GetTd(daoHeader.Hash(), daoHeader.Number.Uint64())) >= 0 {
					verifyDAO = false
				}
			}
			// If we're seemingly on the same chain, disable the drop timer
			if verifyDAO {
				p.Log().Debug("Seems to be on the same side of the DAO fork")
				p.forkDrop.Stop()
				p.forkDrop = nil
				return nil
			}
		}
		// Filter out any explicitly requested headers, deliver the rest to the downloader
		filter := len(headers) == 1
		if filter {
			// If it's a potential DAO fork check, validate against the rules
			if p.forkDrop != nil && pm.chainconfig.DAOForkBlock.Cmp(headers[0].Number) == 0 {
				// Disable the fork drop timer
				p.forkDrop.Stop()
				p.forkDrop = nil

				// Validate the header and either drop the peer or continue
				if err := misc.VerifyDAOHeaderExtraData(pm.chainconfig, headers[0]); err != nil {
					p.Log().Debug("Verified to be on the other side of the DAO fork, dropping")
					return err
				}
				p.Log().Debug("Verified to be on the same side of the DAO fork")
				return nil
			}
			// Otherwise if it's a whitelisted block, validate against the set
			if want, ok := pm.whitelist[headers[0].Number.Uint64()]; ok {
				if hash := headers[0].Hash(); want != hash {
					p.Log().Info("Whitelist mismatch, dropping peer", "number", headers[0].Number.Uint64(), "hash", hash, "want", want)
					return errors.New("whitelist block mismatch")
				}
				p.Log().Debug("Whitelist block verified", "number", headers[0].Number.Uint64(), "hash", want)
			}
			// Irrelevant of the fork checks, send the header to the fetcher just in case
			headers = pm.fetcher.FilterHeaders(p.id, headers, time.Now())
		}
		if len(headers) > 0 || !filter {
			err := pm.downloader.DeliverHeaders(p.id, headers)
			if err != nil {
				log.Debug("Failed to deliver headers", "err", err)
			}
		}

	case msg.Code == GetBlockBodiesMsg:
		// Decode the retrieval message
		msgStream := rlp.NewStream(msg.Payload, uint64(msg.Size))
		if _, err := msgStream.List(); err != nil {
			return err
		}
		// Gather blocks until the fetch or network limits is reached
		var (
			hash   common.Hash
			bytes  int
			bodies []rlp.RawValue
		)
		for bytes < softResponseLimit && len(bodies) < downloader.MaxBlockFetch {
			// Retrieve the hash of the next block
			if err := msgStream.Decode(&hash); err == rlp.EOL {
				break
			} else if err != nil {
				return errResp(ErrDecode, "msg %v: %v", msg, err)
			}
			// Retrieve the requested block body, stopping if enough was found
			if data := pm.blockchain.GetBodyRLP(hash); len(data) != 0 {
				bodies = append(bodies, data)
				bytes += len(data)
			}
		}
		return p.SendBlockBodiesRLP(bodies)

	case msg.Code == BlockBodiesMsg:
		// A batch of block bodies arrived to one of our previous requests
		var request blockBodiesData
		if err := msg.Decode(&request); err != nil {
			return errResp(ErrDecode, "msg %v: %v", msg, err)
		}
		// Deliver them all to the downloader for queuing
		transactions := make([][]*types.Transaction, len(request))
		uncles := make([][]*types.Header, len(request))
		randomness := make([]*types.Randomness, len(request))

		for i, body := range request {
			transactions[i] = body.Transactions
			uncles[i] = body.Uncles
			randomness[i] = body.Randomness
		}
		// Filter out any explicitly requested bodies, deliver the rest to the downloader
		filter := len(transactions) > 0 || len(uncles) > 0 || len(randomness) > 0
		if filter {
			transactions, uncles, randomness = pm.fetcher.FilterBodies(p.id, transactions, uncles, randomness, time.Now())
		}
		if len(transactions) > 0 || len(uncles) > 0 || len(randomness) > 0 || !filter {
			err := pm.downloader.DeliverBodies(p.id, transactions, uncles, randomness)
			if err != nil {
				log.Debug("Failed to deliver bodies", "err", err)
			}
		}

	case p.version >= consensus.Eth63 && msg.Code == GetNodeDataMsg:
		// Decode the retrieval message
		msgStream := rlp.NewStream(msg.Payload, uint64(msg.Size))
		if _, err := msgStream.List(); err != nil {
			return err
		}
		// Gather state data until the fetch or network limits is reached
		var (
			hash  common.Hash
			bytes int
			data  [][]byte
		)
		for bytes < softResponseLimit && len(data) < downloader.MaxStateFetch {
			// Retrieve the hash of the next state entry
			if err := msgStream.Decode(&hash); err == rlp.EOL {
				break
			} else if err != nil {
				return errResp(ErrDecode, "msg %v: %v", msg, err)
			}
			// Retrieve the requested state entry, stopping if enough was found
			if entry, err := pm.blockchain.TrieNode(hash); err == nil {
				data = append(data, entry)
				bytes += len(entry)
			}
		}
		return p.SendNodeData(data)

	case p.version >= consensus.Eth63 && msg.Code == NodeDataMsg:
		// A batch of node state data arrived to one of our previous requests
		var data [][]byte
		if err := msg.Decode(&data); err != nil {
			return errResp(ErrDecode, "msg %v: %v", msg, err)
		}
		// Deliver all to the downloader
		if err := pm.downloader.DeliverNodeData(p.id, data); err != nil {
			log.Debug("Failed to deliver node state data", "err", err)
		}

	case p.version >= consensus.Eth63 && msg.Code == GetReceiptsMsg:
		// Decode the retrieval message
		msgStream := rlp.NewStream(msg.Payload, uint64(msg.Size))
		if _, err := msgStream.List(); err != nil {
			return err
		}
		// Gather state data until the fetch or network limits is reached
		var (
			hash     common.Hash
			bytes    int
			receipts []rlp.RawValue
		)
		for bytes < softResponseLimit && len(receipts) < downloader.MaxReceiptFetch {
			// Retrieve the hash of the next block
			if err := msgStream.Decode(&hash); err == rlp.EOL {
				break
			} else if err != nil {
				return errResp(ErrDecode, "msg %v: %v", msg, err)
			}
			// Retrieve the requested block's receipts, skipping if unknown to us
			results := pm.blockchain.GetReceiptsByHash(hash)
			if results == nil {
				if header := pm.blockchain.GetHeaderByHash(hash); header == nil || header.ReceiptHash != types.EmptyRootHash {
					continue
				}
			}
			// If known, encode and queue for response packet
			if encoded, err := rlp.EncodeToBytes(results); err != nil {
				log.Error("Failed to encode receipt", "err", err)
			} else {
				receipts = append(receipts, encoded)
				bytes += len(encoded)
			}
		}
		return p.SendReceiptsRLP(receipts)

	case p.version >= consensus.Eth63 && msg.Code == ReceiptsMsg:
		// A batch of receipts arrived to one of our previous requests
		var receipts [][]*types.Receipt
		if err := msg.Decode(&receipts); err != nil {
			return errResp(ErrDecode, "msg %v: %v", msg, err)
		}
		// Deliver all to the downloader
		if err := pm.downloader.DeliverReceipts(p.id, receipts); err != nil {
			log.Debug("Failed to deliver receipts", "err", err)
		}

	case msg.Code == NewBlockHashesMsg:
		var announces newBlockHashesData
		if err := msg.Decode(&announces); err != nil {
			return errResp(ErrDecode, "%v: %v", msg, err)
		}
		// Mark the hashes as present at the remote node
		for _, block := range announces {
			p.MarkBlock(block.Hash)
		}
		// Schedule all the unknown hashes for retrieval
		unknown := make(newBlockHashesData, 0, len(announces))
		for _, block := range announces {
			if !pm.blockchain.HasBlock(block.Hash, block.Number) {
				unknown = append(unknown, block)
			}
		}
		for _, block := range unknown {
			pm.fetcher.Notify(p.id, block.Hash, block.Number, time.Now(), p.RequestOneHeader, p.RequestBodies)
		}

	case msg.Code == NewBlockMsg:
		// Retrieve and decode the propagated block
		var request newBlockData
		if err := msg.Decode(&request); err != nil {
			return errResp(ErrDecode, "%v: %v", msg, err)
		}
		request.Block.ReceivedAt = msg.ReceivedAt
		request.Block.ReceivedFrom = p

		// Mark the peer as owning the block and schedule it for import
		p.MarkBlock(request.Block.Hash())
		pm.fetcher.Enqueue(p.id, request.Block)

		// Assuming the block is importable by the peer, but possibly not yet done so,
		// calculate the head hash and TD that the peer truly must have.
		var (
			trueHead = request.Block.ParentHash()
			trueTD   = new(big.Int).Sub(request.TD, request.Block.Difficulty())
		)
		// Update the peer's total difficulty if better than the previous
		if _, td := p.Head(); trueTD.Cmp(td) > 0 {
			p.SetHead(trueHead, trueTD)

			// Schedule a sync if above ours. Note, this will not fire a sync for a gap of
			// a single block (as the true TD is below the propagated block), however this
			// scenario should easily be covered by the fetcher.
			currentBlock := pm.blockchain.CurrentBlock()
			if trueTD.Cmp(pm.blockchain.GetTd(currentBlock.Hash(), currentBlock.NumberU64())) > 0 {
				go pm.synchronise(p)
			}
		}

	case msg.Code == TxMsg:
		// Transactions arrived, make sure we have a valid and fresh chain to handle them
		if atomic.LoadUint32(&pm.acceptTxs) == 0 {
			break
		}
		// Transactions can be processed, parse all of them and deliver to the pool
		var txs []*types.Transaction
		if err := msg.Decode(&txs); err != nil {
			return errResp(ErrDecode, "msg %v: %v", msg, err)
		}
		for i, tx := range txs {
			// Validate and mark the remote transaction
			if tx == nil {
				return errResp(ErrDecode, "transaction %d is nil", i)
			}
			p.MarkTransaction(tx.Hash())
		}
		pm.txpool.AddRemotes(txs)

	default:
		return errResp(ErrInvalidMsgCode, "%v", msg.Code)
	}
	return nil
}

func (pm *ProtocolManager) Enqueue(id string, block *types.Block) {
	pm.fetcher.Enqueue(id, block)
}

// BroadcastBlock will either propagate a block to a subset of it's peers, or
// will only announce it's availability (depending what's requested).
func (pm *ProtocolManager) BroadcastBlock(block *types.Block, propagate bool) {
	hash := block.Hash()
	peers := pm.peers.PeersWithoutBlock(hash)

	// If propagation is requested, send to a subset of the peer
	if propagate {
		// Calculate the TD of the block (it's not imported yet, so block.Td is not valid)
		var td *big.Int
		if parent := pm.blockchain.GetBlock(block.ParentHash(), block.NumberU64()-1); parent != nil {
			td = new(big.Int).Add(block.Difficulty(), pm.blockchain.GetTd(block.ParentHash(), block.NumberU64()-1))
		} else {
			log.Error("Propagating dangling block", "number", block.Number(), "hash", hash)
			return
		}
		// Send the block to a subset of our peers
		transferLen := int(math.Sqrt(float64(len(peers))))
		if transferLen < minBroadcastPeers {
			transferLen = minBroadcastPeers
		}
		if transferLen > len(peers) {
			transferLen = len(peers)
		}
		transfer := peers[:transferLen]
		for _, peer := range transfer {
			peer.AsyncSendNewBlock(block, td)
		}
		log.Trace("Propagated block", "hash", hash, "recipients", len(transfer), "duration", common.PrettyDuration(time.Since(block.ReceivedAt)))
		return
	}
	// Otherwise if the block is indeed in out own chain, announce it
	if pm.blockchain.HasBlock(hash, block.NumberU64()) {
		for _, peer := range peers {
			peer.AsyncSendNewBlockHash(block)
		}
		log.Trace("Announced block", "hash", hash, "recipients", len(peers), "duration", common.PrettyDuration(time.Since(block.ReceivedAt)))
	}
}

// BroadcastTxs will propagate a batch of transactions to all peers which are not known to
// already have the given transaction.
func (pm *ProtocolManager) BroadcastTxs(txs types.Transactions) {
	var txset = make(map[*peer]types.Transactions)

	// Broadcast transactions to a batch of peers not knowing about it
	for _, tx := range txs {
		peers := pm.peers.PeersWithoutTx(tx.Hash())
		for _, peer := range peers {
			txset[peer] = append(txset[peer], tx)
		}
		log.Trace("Broadcast transaction", "hash", tx.Hash(), "recipients", len(peers))
	}
	// FIXME include this again: peers = peers[:int(math.Sqrt(float64(len(peers))))]
	for peer, txs := range txset {
		peer.AsyncSendTransactions(txs)
	}
}

// Mined broadcast loop
func (pm *ProtocolManager) minedBroadcastLoop() {
	// automatically stops if unsubscribe
	for obj := range pm.minedBlockSub.Chan() {
		if ev, ok := obj.Data.(core.NewMinedBlockEvent); ok {
			pm.BroadcastBlock(ev.Block, true)  // First propagate block to peers
			pm.BroadcastBlock(ev.Block, false) // Only then announce to the rest
		}
	}
}

func (pm *ProtocolManager) txBroadcastLoop() {
	for {
		select {
		case event := <-pm.txsCh:
			pm.BroadcastTxs(event.Txs)

		// Err() channel will be closed when unsubscribing.
		case <-pm.txsSub.Err():
			return
		}
	}
}

// NodeInfo represents a short summary of the Ethereum sub-protocol metadata
// known about the host peer.
type NodeInfo struct {
	Network    uint64              `json:"network"`    // Ethereum network ID (1=Frontier, 2=Morden, Ropsten=3, Rinkeby=4)
	Difficulty *big.Int            `json:"difficulty"` // Total difficulty of the host's blockchain
	Genesis    common.Hash         `json:"genesis"`    // SHA3 hash of the host's genesis block
	Config     *params.ChainConfig `json:"config"`     // Chain configuration for the fork rules
	Head       common.Hash         `json:"head"`       // SHA3 hash of the host's best owned block
}

// NodeInfo retrieves some protocol metadata about the running host node.
func (pm *ProtocolManager) NodeInfo() *NodeInfo {
	currentBlock := pm.blockchain.CurrentBlock()
	return &NodeInfo{
		Network:    pm.networkID,
		Difficulty: pm.blockchain.GetTd(currentBlock.Hash(), currentBlock.NumberU64()),
		Genesis:    pm.blockchain.Genesis().Hash(),
		Config:     pm.blockchain.Config(),
		Head:       currentBlock.Hash(),
	}
}

func (pm *ProtocolManager) FindPeers(targets map[common.Address]bool) map[common.Address]consensus.Peer {
	m := make(map[common.Address]consensus.Peer)
	for _, p := range pm.peers.Peers() {
		pubKey := p.Node().Pubkey()
		addr := crypto.PubkeyToAddress(*pubKey)
		if targets[addr] || (targets == nil) {
			m[addr] = p
		}
	}
	return m
}

func (pm *ProtocolManager) AddValidatorPeer(enodeURL string) error {
	node, err := enode.ParseV4(enodeURL)
	if err != nil {
		log.Error("Invalid Enode", "enodeURL", enodeURL, "err", err)
		return err
	}

	pm.server.AddValidatorPeer(node)
	return nil
}

func (pm *ProtocolManager) RemoveValidatorPeer(enodeURL string) error {
	node, err := enode.ParseV4(enodeURL)
	if err != nil {
		log.Error("Invalid Enode", "enodeURL", enodeURL, "err", err)
		return err
	}

	pm.server.RemoveValidatorPeer(node)
	return nil
}

func (pm *ProtocolManager) GetValidatorPeers() []string {
	return pm.server.ValPeers()
}

func (pm *ProtocolManager) Proxied() bool {
	return pm.server.Proxied
}

// GetSentryPeers returns an array of all the sentry peers
func (pm *ProtocolManager) GetSentryPeers() []consensus.Peer {
	peers := make([]consensus.Peer, len(pm.sentryPeers))
	i := 0
	for id := range pm.sentryPeers {
		peers[i] = pm.peers.Peer(id)
		i++
	}
	return peers
}

func (pm *ProtocolManager) GetLocalNode() *enode.Node {
	return pm.server.Self()
}

func (pm *ProtocolManager) GetNodeKey() *ecdsa.PrivateKey {
	return pm.server.PrivateKey
}

func (pm *ProtocolManager) GetProxiedPeer() consensus.Peer {
	if pm.IsSentry() {
		for _, p := range pm.peers.Peers() {
			if p.IsProxied {
				return p
			}
		}
	}
	return nil
}

func (pm *ProtocolManager) IsSentry() bool {
	return pm.proxyServer != nil
}<|MERGE_RESOLUTION|>--- conflicted
+++ resolved
@@ -292,11 +292,7 @@
 	isSentryPeer := p.Sentry()
 
 	// Ignore maxPeers if this is a trusted, validator, or sentry peer
-<<<<<<< HEAD
-	if pm.peers.Len() >= (pm.maxPeers-len(pm.valPeers)-pm.server.SentryCount()) && !(p.Peer.Info().Network.Trusted || isValPeer || isSentryPeer) {
-=======
 	if pm.peers.Len() >= (pm.maxPeers-len(pm.valPeers)-len(pm.sentryPeers)) && !(p.Peer.Info().Network.Trusted || isValPeer || isSentryPeer) {
->>>>>>> 67780155
 		return p2p.DiscTooManyPeers
 	}
 	p.Log().Debug("Ethereum peer connected", "name", p.Name())
