// Copyright 2015 The go-ethereum Authors
// This file is part of the go-ethereum library.
//
// The go-ethereum library is free software: you can redistribute it and/or modify
// it under the terms of the GNU Lesser General Public License as published by
// the Free Software Foundation, either version 3 of the License, or
// (at your option) any later version.
//
// The go-ethereum library is distributed in the hope that it will be useful,
// but WITHOUT ANY WARRANTY; without even the implied warranty of
// MERCHANTABILITY or FITNESS FOR A PARTICULAR PURPOSE. See the
// GNU Lesser General Public License for more details.
//
// You should have received a copy of the GNU Lesser General Public License
// along with the go-ethereum library. If not, see <http://www.gnu.org/licenses/>.

// Contains the active peer-set of the downloader, maintaining both failures
// as well as reputation metrics to prioritize the block retrievals.

package downloader

import (
	"errors"
	"fmt"
	"math"
	"math/big"
	"sort"
	"sync"
	"sync/atomic"
	"time"

	"github.com/ethereum/go-ethereum/common"
	"github.com/ethereum/go-ethereum/event"
	"github.com/ethereum/go-ethereum/log"
)

const (
	maxLackingHashes  = 4096 // Maximum number of entries allowed on the list or lacking items
	measurementImpact = 0.1  // The impact a single measurement has on a peer's final throughput value.
)

var (
	errAlreadyFetching   = errors.New("already fetching blocks from peer")
	errAlreadyRegistered = errors.New("peer is already registered")
	errNotRegistered     = errors.New("peer is not registered")
)

// peerConnection represents an active peer from which hashes and blocks are retrieved.
type peerConnection struct {
	id string // Unique identifier of the peer

	headerIdle  int32 // Current header activity state of the peer (idle = 0, active = 1)
	blockIdle   int32 // Current block activity state of the peer (idle = 0, active = 1)
	receiptIdle int32 // Current receipt activity state of the peer (idle = 0, active = 1)
	stateIdle   int32 // Current node data activity state of the peer (idle = 0, active = 1)

	headerThroughput  float64 // Number of headers measured to be retrievable per second
	blockThroughput   float64 // Number of blocks (bodies) measured to be retrievable per second
	receiptThroughput float64 // Number of receipts measured to be retrievable per second
	stateThroughput   float64 // Number of node data pieces measured to be retrievable per second

	rtt time.Duration // Request round trip time to track responsiveness (QoS)

	headerStarted  time.Time // Time instance when the last header fetch was started
	blockStarted   time.Time // Time instance when the last block (body) fetch was started
	receiptStarted time.Time // Time instance when the last receipt fetch was started
	stateStarted   time.Time // Time instance when the last node data fetch was started

	lacking map[common.Hash]struct{} // Set of hashes not to request (didn't have previously)

	peer Peer

	version int        // Eth protocol version number to switch strategies
	log     log.Logger // Contextual logger to add extra infos to peer logs
	lock    sync.RWMutex
}

// LightPeer encapsulates the methods required to synchronise with a remote light peer.
type LightPeer interface {
	Head() (common.Hash, *big.Int)
	RequestHeadersByHash(common.Hash, int, int, bool) error
	RequestHeadersByNumber(uint64, int, int, bool) error
}

// Peer encapsulates the methods required to synchronise with a remote full peer.
type Peer interface {
	LightPeer
	RequestBodies([]common.Hash) error
	RequestReceipts([]common.Hash) error
	RequestNodeData([]common.Hash) error
}

// lightPeerWrapper wraps a LightPeer struct, stubbing out the Peer-only methods.
type lightPeerWrapper struct {
	peer LightPeer
}

func (w *lightPeerWrapper) Head() (common.Hash, *big.Int) { return w.peer.Head() }
func (w *lightPeerWrapper) RequestHeadersByHash(h common.Hash, amount int, skip int, reverse bool) error {
	return w.peer.RequestHeadersByHash(h, amount, skip, reverse)
}
func (w *lightPeerWrapper) RequestHeadersByNumber(i uint64, amount int, skip int, reverse bool) error {
	return w.peer.RequestHeadersByNumber(i, amount, skip, reverse)
}
func (w *lightPeerWrapper) RequestBodies([]common.Hash) error {
	panic("RequestBodies not supported in light client mode sync")
}
func (w *lightPeerWrapper) RequestReceipts([]common.Hash) error {
	panic("RequestReceipts not supported in light client mode sync")
}
func (w *lightPeerWrapper) RequestNodeData([]common.Hash) error {
	panic("RequestNodeData not supported in light client mode sync")
}

// newPeerConnection creates a new downloader peer.
func newPeerConnection(id string, version int, peer Peer, logger log.Logger) *peerConnection {
	return &peerConnection{
		id:      id,
		lacking: make(map[common.Hash]struct{}),

		peer: peer,

		version: version,
		log:     logger,
	}
}

// Reset clears the internal state of a peer entity.
func (p *peerConnection) Reset() {
	p.lock.Lock()
	defer p.lock.Unlock()

	atomic.StoreInt32(&p.headerIdle, 0)
	atomic.StoreInt32(&p.blockIdle, 0)
	atomic.StoreInt32(&p.receiptIdle, 0)
	atomic.StoreInt32(&p.stateIdle, 0)

	p.headerThroughput = 0
	p.blockThroughput = 0
	p.receiptThroughput = 0
	p.stateThroughput = 0

	p.lacking = make(map[common.Hash]struct{})
}

// FetchHeaders sends a header retrieval request to the remote peer.
func (p *peerConnection) FetchHeaders(from uint64, count int) error {
	// Sanity check the protocol version
	if p.version < 62 {
		panic(fmt.Sprintf("header fetch [eth/62+] requested on eth/%d", p.version))
	}
	// Short circuit if the peer is already fetching
	if !atomic.CompareAndSwapInt32(&p.headerIdle, 0, 1) {
		return errAlreadyFetching
	}
	p.headerStarted = time.Now()

	// Issue the header retrieval request (absolut upwards without gaps)
	go p.peer.RequestHeadersByNumber(from, count, 0, false)

	return nil
}

// FetchBodies sends a block body retrieval request to the remote peer.
func (p *peerConnection) FetchBodies(request *fetchRequest) error {
	// Sanity check the protocol version
	if p.version < 62 {
		panic(fmt.Sprintf("body fetch [eth/62+] requested on eth/%d", p.version))
	}
	// Short circuit if the peer is already fetching
	if !atomic.CompareAndSwapInt32(&p.blockIdle, 0, 1) {
		return errAlreadyFetching
	}
	p.blockStarted = time.Now()

	// Convert the header set to a retrievable slice
	hashes := make([]common.Hash, 0, len(request.Headers))
	for _, header := range request.Headers {
		hashes = append(hashes, header.Hash())
	}
	go p.peer.RequestBodies(hashes)

	return nil
}

// FetchReceipts sends a receipt retrieval request to the remote peer.
func (p *peerConnection) FetchReceipts(request *fetchRequest) error {
	// Sanity check the protocol version
	if p.version < 64 {
		panic(fmt.Sprintf("body fetch [eth/64+] requested on eth/%d", p.version))
	}
	// Short circuit if the peer is already fetching
	if !atomic.CompareAndSwapInt32(&p.receiptIdle, 0, 1) {
		return errAlreadyFetching
	}
	p.receiptStarted = time.Now()

	// Convert the header set to a retrievable slice
	hashes := make([]common.Hash, 0, len(request.Headers))
	for _, header := range request.Headers {
		hashes = append(hashes, header.Hash())
	}
	go p.peer.RequestReceipts(hashes)

	return nil
}

// FetchNodeData sends a node state data retrieval request to the remote peer.
func (p *peerConnection) FetchNodeData(hashes []common.Hash) error {
	// Sanity check the protocol version
	if p.version < 64 {
		panic(fmt.Sprintf("node data fetch [eth/64+] requested on eth/%d", p.version))
	}
	// Short circuit if the peer is already fetching
	if !atomic.CompareAndSwapInt32(&p.stateIdle, 0, 1) {
		return errAlreadyFetching
	}
	p.stateStarted = time.Now()

	go p.peer.RequestNodeData(hashes)

	return nil
}

// SetHeadersIdle sets the peer to idle, allowing it to execute new header retrieval
// requests. Its estimated header retrieval throughput is updated with that measured
// just now.
func (p *peerConnection) SetHeadersIdle(delivered int) {
	p.setIdle(p.headerStarted, delivered, &p.headerThroughput, &p.headerIdle)
}

// SetBodiesIdle sets the peer to idle, allowing it to execute block body retrieval
// requests. Its estimated body retrieval throughput is updated with that measured
// just now.
func (p *peerConnection) SetBodiesIdle(delivered int) {
	p.setIdle(p.blockStarted, delivered, &p.blockThroughput, &p.blockIdle)
}

// SetReceiptsIdle sets the peer to idle, allowing it to execute new receipt
// retrieval requests. Its estimated receipt retrieval throughput is updated
// with that measured just now.
func (p *peerConnection) SetReceiptsIdle(delivered int) {
	p.setIdle(p.receiptStarted, delivered, &p.receiptThroughput, &p.receiptIdle)
}

// SetNodeDataIdle sets the peer to idle, allowing it to execute new state trie
// data retrieval requests. Its estimated state retrieval throughput is updated
// with that measured just now.
func (p *peerConnection) SetNodeDataIdle(delivered int) {
	p.setIdle(p.stateStarted, delivered, &p.stateThroughput, &p.stateIdle)
}

// setIdle sets the peer to idle, allowing it to execute new retrieval requests.
// Its estimated retrieval throughput is updated with that measured just now.
func (p *peerConnection) setIdle(started time.Time, delivered int, throughput *float64, idle *int32) {
	// Irrelevant of the scaling, make sure the peer ends up idle
	defer atomic.StoreInt32(idle, 0)

	p.lock.Lock()
	defer p.lock.Unlock()

	// If nothing was delivered (hard timeout / unavailable data), reduce throughput to minimum
	if delivered == 0 {
		*throughput = 0
		return
	}
	// Otherwise update the throughput with a new measurement
	elapsed := time.Since(started) + 1 // +1 (ns) to ensure non-zero divisor
	measured := float64(delivered) / (float64(elapsed) / float64(time.Second))

	*throughput = (1-measurementImpact)*(*throughput) + measurementImpact*measured
	p.rtt = time.Duration((1-measurementImpact)*float64(p.rtt) + measurementImpact*float64(elapsed))

	p.log.Trace("Peer throughput measurements updated",
		"hps", p.headerThroughput, "bps", p.blockThroughput,
		"rps", p.receiptThroughput, "sps", p.stateThroughput,
		"miss", len(p.lacking), "rtt", p.rtt)
}

// HeaderCapacity retrieves the peers header download allowance based on its
// previously discovered throughput.
func (p *peerConnection) HeaderCapacity(targetRTT time.Duration) int {
	p.lock.RLock()
	defer p.lock.RUnlock()

	return int(math.Min(1+math.Max(1, p.headerThroughput*float64(targetRTT)/float64(time.Second)), float64(MaxHeaderFetch)))
}

// BlockCapacity retrieves the peers block download allowance based on its
// previously discovered throughput.
func (p *peerConnection) BlockCapacity(targetRTT time.Duration) int {
	p.lock.RLock()
	defer p.lock.RUnlock()

	return int(math.Min(1+math.Max(1, p.blockThroughput*float64(targetRTT)/float64(time.Second)), float64(MaxBlockFetch)))
}

// ReceiptCapacity retrieves the peers receipt download allowance based on its
// previously discovered throughput.
func (p *peerConnection) ReceiptCapacity(targetRTT time.Duration) int {
	p.lock.RLock()
	defer p.lock.RUnlock()

	return int(math.Min(1+math.Max(1, p.receiptThroughput*float64(targetRTT)/float64(time.Second)), float64(MaxReceiptFetch)))
}

// NodeDataCapacity retrieves the peers state download allowance based on its
// previously discovered throughput.
func (p *peerConnection) NodeDataCapacity(targetRTT time.Duration) int {
	p.lock.RLock()
	defer p.lock.RUnlock()

	return int(math.Min(1+math.Max(1, p.stateThroughput*float64(targetRTT)/float64(time.Second)), float64(MaxStateFetch)))
}

// MarkLacking appends a new entity to the set of items (blocks, receipts, states)
// that a peer is known not to have (i.e. have been requested before). If the
// set reaches its maximum allowed capacity, items are randomly dropped off.
func (p *peerConnection) MarkLacking(hash common.Hash) {
	p.lock.Lock()
	defer p.lock.Unlock()

	for len(p.lacking) >= maxLackingHashes {
		for drop := range p.lacking {
			delete(p.lacking, drop)
			break
		}
	}
	p.lacking[hash] = struct{}{}
}

// Lacks retrieves whether the hash of a blockchain item is on the peers lacking
// list (i.e. whether we know that the peer does not have it).
func (p *peerConnection) Lacks(hash common.Hash) bool {
	p.lock.RLock()
	defer p.lock.RUnlock()

	_, ok := p.lacking[hash]
	return ok
}

// peerSet represents the collection of active peer participating in the chain
// download procedure.
type peerSet struct {
	peers        map[string]*peerConnection
	newPeerFeed  event.Feed
	peerDropFeed event.Feed
	lock         sync.RWMutex
}

// newPeerSet creates a new peer set top track the active download sources.
func newPeerSet() *peerSet {
	return &peerSet{
		peers: make(map[string]*peerConnection),
	}
}

// SubscribeNewPeers subscribes to peer arrival events.
func (ps *peerSet) SubscribeNewPeers(ch chan<- *peerConnection) event.Subscription {
	return ps.newPeerFeed.Subscribe(ch)
}

// SubscribePeerDrops subscribes to peer departure events.
func (ps *peerSet) SubscribePeerDrops(ch chan<- *peerConnection) event.Subscription {
	return ps.peerDropFeed.Subscribe(ch)
}

// Reset iterates over the current peer set, and resets each of the known peers
// to prepare for a next batch of block retrieval.
func (ps *peerSet) Reset() {
	ps.lock.RLock()
	defer ps.lock.RUnlock()

	for _, peer := range ps.peers {
		peer.Reset()
	}
}

// Register injects a new peer into the working set, or returns an error if the
// peer is already known.
//
// The method also sets the starting throughput values of the new peer to the
// average of all existing peers, to give it a realistic chance of being used
// for data retrievals.
func (ps *peerSet) Register(p *peerConnection) error {
	// Retrieve the current median RTT as a sane default
	p.rtt = ps.medianRTT()

	// Register the new peer with some meaningful defaults
	ps.lock.Lock()
	if _, ok := ps.peers[p.id]; ok {
		ps.lock.Unlock()
		return errAlreadyRegistered
	}
	if len(ps.peers) > 0 {
		p.headerThroughput, p.blockThroughput, p.receiptThroughput, p.stateThroughput = 0, 0, 0, 0

		for _, peer := range ps.peers {
			peer.lock.RLock()
			p.headerThroughput += peer.headerThroughput
			p.blockThroughput += peer.blockThroughput
			p.receiptThroughput += peer.receiptThroughput
			p.stateThroughput += peer.stateThroughput
			peer.lock.RUnlock()
		}
		p.headerThroughput /= float64(len(ps.peers))
		p.blockThroughput /= float64(len(ps.peers))
		p.receiptThroughput /= float64(len(ps.peers))
		p.stateThroughput /= float64(len(ps.peers))
	}
	ps.peers[p.id] = p
	ps.lock.Unlock()

	ps.newPeerFeed.Send(p)
	return nil
}

// Unregister removes a remote peer from the active set, disabling any further
// actions to/from that particular entity.
func (ps *peerSet) Unregister(id string) error {
	ps.lock.Lock()
	p, ok := ps.peers[id]
	if !ok {
		defer ps.lock.Unlock()
		return errNotRegistered
	}
	delete(ps.peers, id)
	ps.lock.Unlock()

	ps.peerDropFeed.Send(p)
	return nil
}

// Peer retrieves the registered peer with the given id.
func (ps *peerSet) Peer(id string) *peerConnection {
	ps.lock.RLock()
	defer ps.lock.RUnlock()

	return ps.peers[id]
}

// Len returns if the current number of peers in the set.
func (ps *peerSet) Len() int {
	ps.lock.RLock()
	defer ps.lock.RUnlock()

	return len(ps.peers)
}

// AllPeers retrieves a flat list of all the peers within the set.
func (ps *peerSet) AllPeers() []*peerConnection {
	ps.lock.RLock()
	defer ps.lock.RUnlock()

	list := make([]*peerConnection, 0, len(ps.peers))
	for _, p := range ps.peers {
		list = append(list, p)
	}
	return list
}

// HeaderIdlePeers retrieves a flat list of all the currently header-idle peers
// within the active peer set, ordered by their reputation.
func (ps *peerSet) HeaderIdlePeers() ([]*peerConnection, int) {
	idle := func(p *peerConnection) bool {
		return atomic.LoadInt32(&p.headerIdle) == 0
	}
	throughput := func(p *peerConnection) float64 {
		p.lock.RLock()
		defer p.lock.RUnlock()
		return p.headerThroughput
	}
<<<<<<< HEAD
	return ps.idlePeers(64, 65, idle, throughput)
=======
	return ps.idlePeers(62, 65, idle, throughput)
>>>>>>> 049e1711
}

// BodyIdlePeers retrieves a flat list of all the currently body-idle peers within
// the active peer set, ordered by their reputation.
func (ps *peerSet) BodyIdlePeers() ([]*peerConnection, int) {
	idle := func(p *peerConnection) bool {
		return atomic.LoadInt32(&p.blockIdle) == 0
	}
	throughput := func(p *peerConnection) float64 {
		p.lock.RLock()
		defer p.lock.RUnlock()
		return p.blockThroughput
	}
<<<<<<< HEAD
	return ps.idlePeers(64, 65, idle, throughput)
=======
	return ps.idlePeers(62, 65, idle, throughput)
>>>>>>> 049e1711
}

// ReceiptIdlePeers retrieves a flat list of all the currently receipt-idle peers
// within the active peer set, ordered by their reputation.
func (ps *peerSet) ReceiptIdlePeers() ([]*peerConnection, int) {
	idle := func(p *peerConnection) bool {
		return atomic.LoadInt32(&p.receiptIdle) == 0
	}
	throughput := func(p *peerConnection) float64 {
		p.lock.RLock()
		defer p.lock.RUnlock()
		return p.receiptThroughput
	}
<<<<<<< HEAD
	return ps.idlePeers(64, 65, idle, throughput)
=======
	return ps.idlePeers(63, 65, idle, throughput)
>>>>>>> 049e1711
}

// NodeDataIdlePeers retrieves a flat list of all the currently node-data-idle
// peers within the active peer set, ordered by their reputation.
func (ps *peerSet) NodeDataIdlePeers() ([]*peerConnection, int) {
	idle := func(p *peerConnection) bool {
		return atomic.LoadInt32(&p.stateIdle) == 0
	}
	throughput := func(p *peerConnection) float64 {
		p.lock.RLock()
		defer p.lock.RUnlock()
		return p.stateThroughput
	}
<<<<<<< HEAD
	return ps.idlePeers(64, 65, idle, throughput)
=======
	return ps.idlePeers(63, 65, idle, throughput)
>>>>>>> 049e1711
}

// idlePeers retrieves a flat list of all currently idle peers satisfying the
// protocol version constraints, using the provided function to check idleness.
// The resulting set of peers are sorted by their measure throughput.
func (ps *peerSet) idlePeers(minProtocol, maxProtocol int, idleCheck func(*peerConnection) bool, throughput func(*peerConnection) float64) ([]*peerConnection, int) {
	ps.lock.RLock()
	defer ps.lock.RUnlock()

	idle, total := make([]*peerConnection, 0, len(ps.peers)), 0
	for _, p := range ps.peers {
		if p.version >= minProtocol && p.version <= maxProtocol {
			if idleCheck(p) {
				idle = append(idle, p)
			}
			total++
		}
	}
	for i := 0; i < len(idle); i++ {
		for j := i + 1; j < len(idle); j++ {
			if throughput(idle[i]) < throughput(idle[j]) {
				idle[i], idle[j] = idle[j], idle[i]
			}
		}
	}
	return idle, total
}

// medianRTT returns the median RTT of the peerset, considering only the tuning
// peers if there are more peers available.
func (ps *peerSet) medianRTT() time.Duration {
	// Gather all the currently measured round trip times
	ps.lock.RLock()
	defer ps.lock.RUnlock()

	rtts := make([]float64, 0, len(ps.peers))
	for _, p := range ps.peers {
		p.lock.RLock()
		rtts = append(rtts, float64(p.rtt))
		p.lock.RUnlock()
	}
	sort.Float64s(rtts)

	median := rttMaxEstimate
	if qosTuningPeers <= len(rtts) {
		median = time.Duration(rtts[qosTuningPeers/2]) // Median of our tuning peers
	} else if len(rtts) > 0 {
		median = time.Duration(rtts[len(rtts)/2]) // Median of our connected peers (maintain even like this some baseline qos)
	}
	// Restrict the RTT into some QoS defaults, irrelevant of true RTT
	if median < rttMinEstimate {
		median = rttMinEstimate
	}
	if median > rttMaxEstimate {
		median = rttMaxEstimate
	}
	return median
}<|MERGE_RESOLUTION|>--- conflicted
+++ resolved
@@ -470,11 +470,7 @@
 		defer p.lock.RUnlock()
 		return p.headerThroughput
 	}
-<<<<<<< HEAD
-	return ps.idlePeers(64, 65, idle, throughput)
-=======
-	return ps.idlePeers(62, 65, idle, throughput)
->>>>>>> 049e1711
+	return ps.idlePeers(64, 66, idle, throughput)
 }
 
 // BodyIdlePeers retrieves a flat list of all the currently body-idle peers within
@@ -488,11 +484,7 @@
 		defer p.lock.RUnlock()
 		return p.blockThroughput
 	}
-<<<<<<< HEAD
-	return ps.idlePeers(64, 65, idle, throughput)
-=======
-	return ps.idlePeers(62, 65, idle, throughput)
->>>>>>> 049e1711
+	return ps.idlePeers(64, 66, idle, throughput)
 }
 
 // ReceiptIdlePeers retrieves a flat list of all the currently receipt-idle peers
@@ -506,11 +498,7 @@
 		defer p.lock.RUnlock()
 		return p.receiptThroughput
 	}
-<<<<<<< HEAD
-	return ps.idlePeers(64, 65, idle, throughput)
-=======
-	return ps.idlePeers(63, 65, idle, throughput)
->>>>>>> 049e1711
+	return ps.idlePeers(64, 66, idle, throughput)
 }
 
 // NodeDataIdlePeers retrieves a flat list of all the currently node-data-idle
@@ -524,11 +512,7 @@
 		defer p.lock.RUnlock()
 		return p.stateThroughput
 	}
-<<<<<<< HEAD
-	return ps.idlePeers(64, 65, idle, throughput)
-=======
-	return ps.idlePeers(63, 65, idle, throughput)
->>>>>>> 049e1711
+	return ps.idlePeers(64, 66, idle, throughput)
 }
 
 // idlePeers retrieves a flat list of all currently idle peers satisfying the
