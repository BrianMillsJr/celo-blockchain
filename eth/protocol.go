// Copyright 2014 The go-ethereum Authors
// This file is part of the go-ethereum library.
//
// The go-ethereum library is free software: you can redistribute it and/or modify
// it under the terms of the GNU Lesser General Public License as published by
// the Free Software Foundation, either version 3 of the License, or
// (at your option) any later version.
//
// The go-ethereum library is distributed in the hope that it will be useful,
// but WITHOUT ANY WARRANTY; without even the implied warranty of
// MERCHANTABILITY or FITNESS FOR A PARTICULAR PURPOSE. See the
// GNU Lesser General Public License for more details.
//
// You should have received a copy of the GNU Lesser General Public License
// along with the go-ethereum library. If not, see <http://www.gnu.org/licenses/>.

package eth

import (
	"fmt"
	"io"
	"math/big"

	"github.com/ethereum/go-ethereum/common"
	"github.com/ethereum/go-ethereum/core"
	"github.com/ethereum/go-ethereum/core/forkid"
	"github.com/ethereum/go-ethereum/core/types"
	"github.com/ethereum/go-ethereum/event"
	"github.com/ethereum/go-ethereum/rlp"
)

<<<<<<< HEAD
=======
// Constants to match up protocol versions and messages
const (
	eth63 = 63
	eth64 = 64
	eth65 = 65
)

// protocolName is the official short name of the protocol used during capability negotiation.
const protocolName = "eth"

// ProtocolVersions are the supported versions of the eth protocol (first is primary).
var ProtocolVersions = []uint{eth65, eth64, eth63}

// protocolLengths are the number of implemented message corresponding to different protocol versions.
var protocolLengths = map[uint]uint64{eth65: 17, eth64: 17, eth63: 17}

>>>>>>> 049e1711
const protocolMaxMsgSize = 10 * 1024 * 1024 // Maximum cap on the size of a protocol message

// eth protocol message codes
const (
	StatusMsg          = 0x00
	NewBlockHashesMsg  = 0x01
	TxMsg              = 0x02
	GetBlockHeadersMsg = 0x03
	BlockHeadersMsg    = 0x04
	GetBlockBodiesMsg  = 0x05
	BlockBodiesMsg     = 0x06
	NewBlockMsg        = 0x07
	GetNodeDataMsg     = 0x0d
	NodeDataMsg        = 0x0e
	GetReceiptsMsg     = 0x0f
	ReceiptsMsg        = 0x10

	// New protocol message codes introduced in eth65
	//
	// Previously these message ids(0x08, 0x09) were used by some
	// legacy and unsupported eth protocols, reown them here.
	NewPooledTransactionHashesMsg = 0x08
	GetPooledTransactionsMsg      = 0x09
)

type errCode int

const (
	ErrMsgTooLarge = iota
	ErrDecode
	ErrInvalidMsgCode
	ErrProtocolVersionMismatch
	ErrNetworkIDMismatch
	ErrGenesisMismatch
	ErrForkIDRejected
	ErrNoStatusMsg
	ErrExtraStatusMsg
)

func (e errCode) String() string {
	return errorToString[int(e)]
}

// XXX change once legacy code is out
var errorToString = map[int]string{
	ErrMsgTooLarge:             "Message too long",
	ErrDecode:                  "Invalid message",
	ErrInvalidMsgCode:          "Invalid message code",
	ErrProtocolVersionMismatch: "Protocol version mismatch",
	ErrNetworkIDMismatch:       "Network ID mismatch",
	ErrGenesisMismatch:         "Genesis mismatch",
	ErrForkIDRejected:          "Fork ID rejected",
	ErrNoStatusMsg:             "No status message",
	ErrExtraStatusMsg:          "Extra status message",
}

type txPool interface {
	// Has returns an indicator whether txpool has a transaction
	// cached with the given hash.
	Has(hash common.Hash) bool

	// Get retrieves the transaction from local txpool with given
	// tx hash.
	Get(hash common.Hash) *types.Transaction

	// AddRemotes should add the given transactions to the pool.
	AddRemotes([]*types.Transaction) []error

	// Pending should return pending transactions.
	// The slice should be modifiable by the caller.
	Pending() (map[common.Address]types.Transactions, error)

	// SubscribeNewTxsEvent should return an event subscription of
	// NewTxsEvent and send events to the given channel.
	SubscribeNewTxsEvent(chan<- core.NewTxsEvent) event.Subscription
}

// statusData63 is the network packet for the status message for eth/63.
type statusData63 struct {
	ProtocolVersion uint32
	NetworkId       uint64
	TD              *big.Int
	CurrentBlock    common.Hash
	GenesisBlock    common.Hash
}

// statusData is the network packet for the status message for eth/64 and later.
type statusData struct {
	ProtocolVersion uint32
	NetworkID       uint64
	TD              *big.Int
	Head            common.Hash
	Genesis         common.Hash
	ForkID          forkid.ID
}

// newBlockHashesData is the network packet for the block announcements.
type newBlockHashesData []struct {
	Hash   common.Hash // Hash of one particular block being announced
	Number uint64      // Number of one particular block being announced
}

// getBlockHeadersData represents a block header query.
type getBlockHeadersData struct {
	Origin  hashOrNumber // Block from which to retrieve headers
	Amount  uint64       // Maximum number of headers to retrieve
	Skip    uint64       // Blocks to skip between consecutive headers
	Reverse bool         // Query direction (false = rising towards latest, true = falling towards genesis)
}

// hashOrNumber is a combined field for specifying an origin block.
type hashOrNumber struct {
	Hash   common.Hash // Block hash from which to retrieve headers (excludes Number)
	Number uint64      // Block hash from which to retrieve headers (excludes Hash)
}

// EncodeRLP is a specialized encoder for hashOrNumber to encode only one of the
// two contained union fields.
func (hn *hashOrNumber) EncodeRLP(w io.Writer) error {
	if hn.Hash == (common.Hash{}) {
		return rlp.Encode(w, hn.Number)
	}
	if hn.Number != 0 {
		return fmt.Errorf("both origin hash (%x) and number (%d) provided", hn.Hash, hn.Number)
	}
	return rlp.Encode(w, hn.Hash)
}

// DecodeRLP is a specialized decoder for hashOrNumber to decode the contents
// into either a block hash or a block number.
func (hn *hashOrNumber) DecodeRLP(s *rlp.Stream) error {
	_, size, _ := s.Kind()
	origin, err := s.Raw()
	if err == nil {
		switch {
		case size == 32:
			err = rlp.DecodeBytes(origin, &hn.Hash)
		case size <= 8:
			err = rlp.DecodeBytes(origin, &hn.Number)
		default:
			err = fmt.Errorf("invalid input size %d for origin", size)
		}
	}
	return err
}

// newBlockData is the network packet for the block propagation message.
type newBlockData struct {
	Block *types.Block
	TD    *big.Int
}

// sanityCheck verifies that the values are reasonable, as a DoS protection
func (request *newBlockData) sanityCheck() error {
	if err := request.Block.SanityCheck(); err != nil {
		return err
	}
	return nil
}

type blockBodyWithBlockHash struct {
	BlockHash common.Hash
	BlockBody *types.Body
}

// blockBodiesData is the network packet for block content distribution.
type blockBodiesData []*blockBodyWithBlockHash<|MERGE_RESOLUTION|>--- conflicted
+++ resolved
@@ -29,25 +29,6 @@
 	"github.com/ethereum/go-ethereum/rlp"
 )
 
-<<<<<<< HEAD
-=======
-// Constants to match up protocol versions and messages
-const (
-	eth63 = 63
-	eth64 = 64
-	eth65 = 65
-)
-
-// protocolName is the official short name of the protocol used during capability negotiation.
-const protocolName = "eth"
-
-// ProtocolVersions are the supported versions of the eth protocol (first is primary).
-var ProtocolVersions = []uint{eth65, eth64, eth63}
-
-// protocolLengths are the number of implemented message corresponding to different protocol versions.
-var protocolLengths = map[uint]uint64{eth65: 17, eth64: 17, eth63: 17}
-
->>>>>>> 049e1711
 const protocolMaxMsgSize = 10 * 1024 * 1024 // Maximum cap on the size of a protocol message
 
 // eth protocol message codes
